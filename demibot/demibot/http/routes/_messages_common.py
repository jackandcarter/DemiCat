from __future__ import annotations

from datetime import datetime
import json
import io

import discord
from fastapi import HTTPException, UploadFile
from pydantic import BaseModel
from sqlalchemy import select
from sqlalchemy.ext.asyncio import AsyncSession

from ..deps import RequestContext
<<<<<<< HEAD
from ..schemas import (
    ChatMessage,
    AttachmentDto,
    MessageAuthor,
    Mention,
    ButtonComponentDto,
)
=======
from ..schemas import ChatMessage, AttachmentDto, MessageAuthor, Mention, ReactionDto
>>>>>>> 74e179ff
from ..ws import manager
from ...db.models import Message
from ..discord_client import discord_client


# Cache webhook URLs per channel to avoid recreation
_channel_webhooks: dict[int, str] = {}


class PostBody(BaseModel):
    channelId: str
    content: str
    useCharacterName: bool | None = False
    messageReference: dict | None = None


async def fetch_messages(
    channel_id: str,
    ctx: RequestContext,
    db: AsyncSession,
    *,
    is_officer: bool,
    limit: int | None = None,
    before: str | None = None,
    after: str | None = None,
) -> list[dict]:
    if is_officer and "officer" not in ctx.roles:
        raise HTTPException(status_code=403)
    stmt = select(Message).where(
        Message.channel_id == int(channel_id),
        Message.is_officer.is_(is_officer),
    )
    if before is not None:
        stmt = stmt.where(Message.discord_message_id < int(before))
    if after is not None:
        stmt = stmt.where(Message.discord_message_id > int(after))
    stmt = stmt.order_by(Message.created_at.desc())
    if limit is not None:
        stmt = stmt.limit(limit)
    result = await db.execute(stmt)
    rows = list(result.scalars())
    rows.reverse()
    out: list[ChatMessage] = []
    for m in rows:
        attachments = None
        if m.attachments_json:
            try:
                data = json.loads(m.attachments_json)
                attachments = [AttachmentDto(**a) for a in data]
            except Exception:
                attachments = None

        mentions = None
        if m.mentions_json:
            try:
                data = json.loads(m.mentions_json)
                mentions = [Mention(**a) for a in data]
            except Exception:
                mentions = None

        author = None
        if m.author_json:
            try:
                author = MessageAuthor(**json.loads(m.author_json))
            except Exception:
                author = None

        embeds = None
        if m.embeds_json:
            try:
                embeds = json.loads(m.embeds_json)
            except Exception:
                embeds = None

        reference = None
        if m.reference_json:
            try:
                reference = json.loads(m.reference_json)
            except Exception:
                reference = None

        components = None
        if m.components_json:
            try:
                data = json.loads(m.components_json)
                components = [ButtonComponentDto(**c) for c in data]
            except Exception:
                components = None

        reactions = None
        if m.reactions_json:
            try:
                data = json.loads(m.reactions_json)
                reactions = [ReactionDto(**a) for a in data]
            except Exception:
                reactions = None

        out.append(
            ChatMessage(
                id=str(m.discord_message_id),
                channelId=str(m.channel_id),
                authorName=m.author_name,
                authorAvatarUrl=m.author_avatar_url,
                timestamp=m.created_at,
                content=m.content or m.content_display or m.content_raw,
                attachments=attachments,
                mentions=mentions,
                author=author,
                embeds=embeds,
                reference=reference,
                components=components,
                reactions=reactions,
                editedTimestamp=m.edited_timestamp,
                useCharacterName=getattr(author, "useCharacterName", False),
            )
        )
    return [o.model_dump() for o in out]


async def save_message(
    body: PostBody,
    ctx: RequestContext,
    db: AsyncSession,
    *,
    is_officer: bool,
    files: list[UploadFile] | None = None,
) -> dict:
    if is_officer and "officer" not in ctx.roles:
        raise HTTPException(status_code=403)
    channel_id = int(body.channelId)
    discord_msg_id: int | None = None
    attachments: list[AttachmentDto] | None = None
    channel = None
    if discord_client:
        channel = discord_client.get_channel(channel_id)
    if channel and isinstance(channel, discord.abc.Messageable):
        webhook_url = _channel_webhooks.get(channel_id)
        webhook = None
        try:
            if webhook_url:
                webhook = discord.Webhook.from_url(webhook_url, client=discord_client)
            else:
                created = await channel.create_webhook(name="DemiCat Relay")
                webhook_url = created.url
                _channel_webhooks[channel_id] = webhook_url
                webhook = created
        except Exception:
            webhook = None
        if webhook:
            discord_files = None
            if files:
                discord_files = []
                for f in files:
                    data = await f.read()
                    discord_files.append(discord.File(io.BytesIO(data), filename=f.filename))
            username_base = ctx.user.global_name or ("Officer" if is_officer else "Player")
            username = f"{username_base}@FFXIV FC"
            if body.useCharacterName and ctx.user.character_name:
                username = f"{username_base} / {ctx.user.character_name}@FFXIV FC"
            try:
                sent = await webhook.send(
                    body.content,
                    username=username,
                    files=discord_files,
                    wait=True,
                )
                discord_msg_id = sent.id
                if sent.attachments:
                    attachments = [
                        AttachmentDto(
                            url=a.url,
                            filename=a.filename,
                            contentType=a.content_type,
                        )
                        for a in sent.attachments
                    ]
            except Exception:
                discord_msg_id = None
    if discord_msg_id is None:
        discord_msg_id = int(datetime.utcnow().timestamp() * 1000)
        if files:
            attachments = [
                AttachmentDto(
                    url=f"attachment://{f.filename}",
                    filename=f.filename,
                    contentType=f.content_type,
                )
                for f in files
            ]
    display_name = ctx.user.global_name or ("Officer" if is_officer else "Player")
    if body.useCharacterName and ctx.user.character_name:
        display_name = f"{ctx.user.character_name} ({display_name})"
    author = MessageAuthor(
        id=str(ctx.user.id),
        name=display_name,
        avatarUrl=None,
        useCharacterName=body.useCharacterName,
    )
    attachments_json = (
        json.dumps([a.model_dump() for a in attachments]) if attachments else None
    )
    msg = Message(
        discord_message_id=discord_msg_id,
        channel_id=channel_id,
        guild_id=ctx.guild.id,
        author_id=ctx.user.id,
        author_name=author.name,
        author_avatar_url=author.avatarUrl,
        content_raw=body.content,
        content_display=body.content,
        content=body.content,
        author_json=author.model_dump_json(),
        attachments_json=attachments_json,
        reference_json=json.dumps(body.messageReference)
        if body.messageReference
        else None,
        is_officer=is_officer,
    )
    db.add(msg)
    await db.commit()
    await db.refresh(msg)
    dto = ChatMessage(
        id=str(discord_msg_id),
        channelId=str(channel_id),
        authorName=msg.author_name,
        authorAvatarUrl=msg.author_avatar_url,
        timestamp=msg.created_at,
        content=msg.content or msg.content_display,
        attachments=attachments,
        reference=body.messageReference,
        author=author,
        editedTimestamp=msg.edited_timestamp,
        useCharacterName=body.useCharacterName,
    )
    await manager.broadcast_text(
        dto.model_dump_json(),
        ctx.guild.id,
        officer_only=is_officer,
        path="/ws/officer-messages" if is_officer else "/ws/messages",
    )
    return {"ok": True, "id": str(discord_msg_id)}


async def edit_message(
    channel_id: str,
    message_id: str,
    content: str,
    ctx: RequestContext,
    db: AsyncSession,
    *,
    is_officer: bool,
) -> dict:
    if is_officer and "officer" not in ctx.roles:
        raise HTTPException(status_code=403)
    msg = await db.get(Message, int(message_id))
    if not msg or msg.channel_id != int(channel_id) or msg.is_officer != is_officer:
        raise HTTPException(status_code=404)
    if msg.author_id != ctx.user.id:
        raise HTTPException(status_code=403)
    msg.content_raw = msg.content_display = msg.content = content
    msg.edited_timestamp = datetime.utcnow()
    await db.commit()
    if discord_client:
        channel = discord_client.get_channel(int(channel_id))
        if channel and isinstance(channel, discord.abc.Messageable):
            try:
                discord_msg = await channel.fetch_message(int(message_id))
                await discord_msg.edit(content=content)
            except Exception:
                pass
    author = None
    if msg.author_json:
        try:
            author = MessageAuthor(**json.loads(msg.author_json))
        except Exception:
            author = None
    dto = ChatMessage(
        id=str(message_id),
        channelId=str(channel_id),
        authorName=msg.author_name,
        authorAvatarUrl=msg.author_avatar_url,
        timestamp=msg.created_at,
        content=content,
        editedTimestamp=msg.edited_timestamp,
        author=author,
        useCharacterName=getattr(author, "useCharacterName", False),
    )
    await manager.broadcast_text(
        dto.model_dump_json(),
        ctx.guild.id,
        officer_only=is_officer,
        path="/ws/officer-messages" if is_officer else "/ws/messages",
    )
    return {"ok": True}


async def delete_message(
    channel_id: str,
    message_id: str,
    ctx: RequestContext,
    db: AsyncSession,
    *,
    is_officer: bool,
) -> dict:
    if is_officer and "officer" not in ctx.roles:
        raise HTTPException(status_code=403)
    msg = await db.get(Message, int(message_id))
    if not msg or msg.channel_id != int(channel_id) or msg.is_officer != is_officer:
        raise HTTPException(status_code=404)
    if msg.author_id != ctx.user.id:
        raise HTTPException(status_code=403)
    await db.delete(msg)
    await db.commit()
    if discord_client:
        channel = discord_client.get_channel(int(channel_id))
        if channel and isinstance(channel, discord.abc.Messageable):
            try:
                discord_msg = await channel.fetch_message(int(message_id))
                await discord_msg.delete()
            except Exception:
                pass
    await manager.broadcast_text(
        json.dumps({"id": str(message_id), "channelId": str(channel_id), "deleted": True}),
        ctx.guild.id,
        officer_only=is_officer,
        path="/ws/officer-messages" if is_officer else "/ws/messages",
    )
    return {"ok": True}<|MERGE_RESOLUTION|>--- conflicted
+++ resolved
@@ -11,17 +11,15 @@
 from sqlalchemy.ext.asyncio import AsyncSession
 
 from ..deps import RequestContext
-<<<<<<< HEAD
 from ..schemas import (
     ChatMessage,
     AttachmentDto,
     MessageAuthor,
     Mention,
     ButtonComponentDto,
+    ReactionDto,
 )
-=======
-from ..schemas import ChatMessage, AttachmentDto, MessageAuthor, Mention, ReactionDto
->>>>>>> 74e179ff
+
 from ..ws import manager
 from ...db.models import Message
 from ..discord_client import discord_client
