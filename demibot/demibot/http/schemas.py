--- conflicted
+++ resolved
@@ -107,14 +107,11 @@
     author: MessageAuthor | None = None
     embeds: List[dict] | None = None
     reference: dict | None = None
-<<<<<<< HEAD
     components: List[ButtonComponentDto] | None = None
-=======
-    components: List[dict] | None = None
     reactions: List[ReactionDto] | None = None
->>>>>>> 74e179ff
     editedTimestamp: Optional[datetime] = None
     useCharacterName: bool | None = False
+
 
 # ---- Presence ----
 
