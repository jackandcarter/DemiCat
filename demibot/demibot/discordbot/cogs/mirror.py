from __future__ import annotations

import asyncio
import json
import logging
import os
import discord
from discord.ext import commands
from sqlalchemy import select
from sqlalchemy.exc import IntegrityError

from ...db.models import Embed, Guild, GuildChannel, Message
from ...db.session import get_session
from ...http.schemas import (
    EmbedButtonDto,
    Mention,
    AttachmentDto,
    MessageAuthor,
)
from ...http.discord_helpers import (
    embed_to_dto,
    message_to_chat_message,
<<<<<<< HEAD
    components_to_dtos,
=======
    reaction_to_dto,
>>>>>>> 74e179ff
)
from ...http.ws import manager


class ApolloHelper:
    """Utility helpers for Apollo embed detection."""

    APOLLO_APPLICATION_ID = int(os.getenv("APOLLO_APPLICATION_ID", "0"))

    @staticmethod
    def IsApolloMessage(message: discord.Message) -> bool:  # noqa: N802
        """Return True if the message appears to be from Apollo."""

        app_id = getattr(message, "application_id", None)
        if ApolloHelper.APOLLO_APPLICATION_ID and app_id == ApolloHelper.APOLLO_APPLICATION_ID:
            return True
        for emb in getattr(message, "embeds", []) or []:
            data = emb.to_dict()
            footer = (data.get("footer", {}) or {}).get("text", "")
            author = (data.get("author", {}) or {}).get("name", "")
            if "apollo" in footer.lower() or author == "Apollo":
                return True
        return False


CHANNEL_SYNC_INTERVAL = 3600


class Mirror(commands.Cog):
    def __init__(self, bot: commands.Bot) -> None:
        self.bot = bot
        self._sync_task: asyncio.Task | None = None
        self._reconcile_lock = asyncio.Lock()

    async def cog_load(self) -> None:
        self.bot.loop.create_task(self._sync_guild_channels_once())
        self._sync_task = asyncio.create_task(self._channel_sync_loop())

    async def _sync_guild_channels_once(self) -> None:
        if hasattr(self.bot, "wait_until_ready"):
            await self.bot.wait_until_ready()
        await self._reconcile_channels()

    async def _channel_sync_loop(self) -> None:
        if hasattr(self.bot, "wait_until_ready"):
            await self.bot.wait_until_ready()
        while True:
            await asyncio.sleep(CHANNEL_SYNC_INTERVAL)
            try:
                await self._reconcile_channels()
            except Exception:
                logging.exception("Guild channel sync failed")

    async def _reconcile_channels(self) -> None:
        async with self._reconcile_lock:
            async for db in get_session():
                try:
                    for guild in self.bot.guilds:
                        result = await db.execute(
                            select(Guild).where(Guild.discord_guild_id == guild.id)
                        )
                        db_guild = result.scalar_one_or_none()
                        if db_guild is None:
                            db_guild = Guild(
                                discord_guild_id=guild.id, name=guild.name
                            )
                            db.add(db_guild)
                            await db.flush()
                        elif db_guild.name != guild.name:
                            db_guild.name = guild.name

                        existing = {
                            row.channel_id: row
                            for row in (
                                await db.execute(
                                    select(GuildChannel).where(
                                        GuildChannel.guild_id == db_guild.id
                                    )
                                )
                            ).scalars()
                        }

                        try:
                            channels = await guild.fetch_channels()
                        except Exception:
                            logging.exception(
                                "Failed to fetch channels for guild %s", guild.id
                            )
                            continue

                        for ch in channels:
                            if not hasattr(ch, "name"):
                                continue
                            existing_row = existing.get(ch.id)
                            if existing_row is None:
                                db.add(
                                    GuildChannel(
                                        guild_id=db_guild.id,
                                        channel_id=ch.id,
                                        kind="chat",
                                        name=ch.name,
                                    )
                                )
                            elif existing_row.name != ch.name:
                                existing_row.name = ch.name
                    await db.commit()
                except IntegrityError:
                    await db.rollback()
                    logging.exception("Guild channel reconciliation failed")
                break

    def cog_unload(self) -> None:
        if self._sync_task is not None:
            self._sync_task.cancel()

    @commands.Cog.listener()
    async def on_message(self, message: discord.Message) -> None:
        """Mirror Discord messages into the database and notify plugins.

        Messages are only recorded if the channel is registered in the
        ``guild_channels`` table.  Officer chat messages are flagged so that
        they can be broadcast only to officer clients.
        """

        channel_id = message.channel.id

        if ApolloHelper.IsApolloMessage(message):
            async for db in get_session():
                result = await db.execute(
                    select(GuildChannel.kind, GuildChannel.guild_id).where(
                        GuildChannel.channel_id == channel_id
                    )
                )
                row = result.one_or_none()
                if row is None:
                    return  # channel not registered

                kind, guild_id = row
                is_officer = kind == "officer_chat"

                stored = False
                for emb in message.embeds:
                    data = emb.to_dict()
                    buttons: list[EmbedButtonDto] = []
                    try:
                        for row in getattr(message, "components", []) or []:
                            children = getattr(row, "children", None) or getattr(
                                row, "components", []
                            )
                            for comp in children or []:
                                if getattr(comp, "type", None) == 2:
                                    style = getattr(comp, "style", None)
                                    style_val = (
                                        style.value if hasattr(style, "value") else style
                                    )
                                    emoji = getattr(comp, "emoji", None)
                                    emoji_str = str(emoji) if emoji else None
                                    buttons.append(
                                        EmbedButtonDto(
                                            customId=getattr(comp, "custom_id", None),
                                            label=getattr(comp, "label", None),
                                            style=style_val,
                                            emoji=emoji_str,
                                        )
                                    )
                    except Exception:
                        logging.exception(
                            "Button extraction failed for guild %s channel %s message %s: %s",
                            getattr(message.guild, "id", None),
                            channel_id,
                            message.id,
                            data,
                        )
                        continue

                    try:
                        dto = embed_to_dto(message, emb, buttons)
                    except Exception:
                        logging.exception(
                            "Embed parsing failed for guild %s channel %s message %s: %s",
                            getattr(message.guild, "id", None),
                            channel_id,
                            message.id,
                            data,
                        )
                        continue
                    db.add(
                        Embed(
                            discord_message_id=message.id,
                            channel_id=channel_id,
                            guild_id=guild_id,
                            payload_json=json.dumps(dto.model_dump(mode="json")),
                            buttons_json=json.dumps(
                                [b.model_dump(mode="json") for b in buttons]
                            )
                            if buttons
                            else None,
                            source="apollo",
                        )
                    )
                    await manager.broadcast_text(
                        json.dumps(dto.model_dump(mode="json")),
                        guild_id,
                        officer_only=is_officer,
                        path="/ws/embeds",
                    )
                    stored = True
                if stored:
                    await db.commit()
                break
            return

        if message.author.bot:
            return

        async for db in get_session():
            result = await db.execute(
                select(GuildChannel.kind, GuildChannel.guild_id).where(
                    GuildChannel.channel_id == channel_id
                )
            )
            row = result.one_or_none()
            if row is None:
                return  # channel not registered

            kind, guild_id = row
            is_officer = kind == "officer_chat"

            # Persist the message
            attachments_json = None
            if message.attachments:
                attachments_json = json.dumps(
                    [
                        {
                            "url": a.url,
                            "filename": a.filename,
                            "contentType": a.content_type,
                        }
                        for a in message.attachments
                    ]
                )

            mentions = [
                Mention(
                    id=str(m.id),
                    name=m.display_name or m.name,
                )
                for m in message.mentions
                if not m.bot
            ]
            mentions_json = (
                json.dumps([m.model_dump() for m in mentions]) if mentions else None
            )

            author = MessageAuthor(
                id=str(message.author.id),
                name=message.author.display_name or message.author.name,
                avatarUrl=str(message.author.display_avatar.url)
                if message.author.display_avatar
                else None,
            )

            embeds_json = (
                json.dumps([e.to_dict() for e in message.embeds])
                if message.embeds
                else None
            )
            reference_json = None
            if message.reference:
                reference_json = json.dumps(
                    {
                        "messageId": message.reference.message_id,
                        "channelId": message.reference.channel_id,
                        "guildId": message.reference.guild_id,
                    }
                )
            components_json = None
            if getattr(message, "components", None):
                try:
                    comps = components_to_dtos(message)
                    components_json = (
                        json.dumps([c.model_dump() for c in comps]) if comps else None
                    )
                except Exception:
                    components_json = None

            reactions_json = None
            if message.reactions:
                try:
                    reactions_json = json.dumps(
                        [reaction_to_dto(r).model_dump() for r in message.reactions]
                    )
                except Exception:
                    reactions_json = None

            db.add(
                Message(
                    discord_message_id=message.id,
                    channel_id=channel_id,
                    guild_id=guild_id,
                    author_id=message.author.id,
                    author_name=author.name,
                    author_avatar_url=author.avatarUrl,
                    content_raw=message.content,
                    content_display=message.content,
                    content=message.content,
                    attachments_json=attachments_json,
                    mentions_json=mentions_json,
                    author_json=author.model_dump_json(),
                    embeds_json=embeds_json,
                    reference_json=reference_json,
                    components_json=components_json,
                    reactions_json=reactions_json,
                    edited_timestamp=message.edited_at,
                    is_officer=is_officer,
                )
            )
            await db.commit()

            dto = message_to_chat_message(message)
            await manager.broadcast_text(
                json.dumps(dto.model_dump()),
                guild_id,
                officer_only=is_officer,
                path="/ws/messages",
            )
            break

    @commands.Cog.listener()
    async def on_message_edit(
        self, before: discord.Message, after: discord.Message
    ) -> None:
        channel_id = after.channel.id

        async for db in get_session():
            result = await db.execute(
                select(GuildChannel.kind, GuildChannel.guild_id).where(
                    GuildChannel.channel_id == channel_id
                )
            )
            row = result.one_or_none()
            if row is None:
                return  # channel not registered

            kind, guild_id = row
            is_officer = kind == "officer_chat"

            if after.author.bot:
                emb_row = await db.get(Embed, after.id)
                if emb_row is None:
                    return

                if not after.embeds:
                    return

                emb = after.embeds[0]
                data = emb.to_dict()

                buttons: list[EmbedButtonDto] = []
                try:
                    for row_comp in getattr(after, "components", []) or []:
                        children = getattr(row_comp, "children", None) or getattr(
                            row_comp, "components", []
                        )
                        for comp in children or []:
                            if getattr(comp, "type", None) == 2:
                                style = getattr(comp, "style", None)
                                style_val = (
                                    style.value if hasattr(style, "value") else style
                                )
                                emoji = getattr(comp, "emoji", None)
                                emoji_str = str(emoji) if emoji else None
                                buttons.append(
                                    EmbedButtonDto(
                                        customId=getattr(comp, "custom_id", None),
                                        label=getattr(comp, "label", None),
                                        style=style_val,
                                        emoji=emoji_str,
                                    )
                                )
                except Exception:
                    logging.exception(
                        "Button extraction failed for guild %s channel %s message %s: %s",
                        getattr(after.guild, "id", None),
                        channel_id,
                        after.id,
                        data,
                    )
                    return

                try:
                    dto = embed_to_dto(after, emb, buttons)
                except Exception:
                    logging.exception(
                        "Embed parsing failed for guild %s channel %s message %s: %s",
                        getattr(after.guild, "id", None),
                        channel_id,
                        after.id,
                        data,
                    )
                    return

                emb_row.payload_json = json.dumps(dto.model_dump(mode="json"))
                emb_row.buttons_json = (
                    json.dumps([b.model_dump(mode="json") for b in buttons])
                    if buttons
                    else None
                )
                await db.commit()

                await manager.broadcast_text(
                    json.dumps(dto.model_dump(mode="json")),
                    guild_id,
                    officer_only=is_officer,
                    path="/ws/embeds",
                )
            else:
                msg = await db.get(Message, after.id)
                if msg is None:
                    return

                attachments_json = None
                if after.attachments:
                    attachments_json = json.dumps(
                        [
                            {
                                "url": a.url,
                                "filename": a.filename,
                                "contentType": a.content_type,
                            }
                            for a in after.attachments
                        ]
                    )

                mentions = [
                    Mention(id=str(m.id), name=m.display_name or m.name)
                    for m in after.mentions
                    if not m.bot
                ]
                mentions_json = (
                    json.dumps([m.model_dump() for m in mentions]) if mentions else None
                )

                author = MessageAuthor(
                    id=str(after.author.id),
                    name=after.author.display_name or after.author.name,
                    avatarUrl=str(after.author.display_avatar.url)
                    if after.author.display_avatar
                    else None,
                )

                embeds_json = (
                    json.dumps([e.to_dict() for e in after.embeds])
                    if after.embeds
                    else None
                )
                reference_json = None
                if after.reference:
                    reference_json = json.dumps(
                        {
                            "messageId": after.reference.message_id,
                            "channelId": after.reference.channel_id,
                            "guildId": after.reference.guild_id,
                        }
                    )
                components_json = None
                if getattr(after, "components", None):
                    try:
                        comps = components_to_dtos(after)
                        components_json = (
                            json.dumps([c.model_dump() for c in comps])
                            if comps
                            else None
                        )
                    except Exception:
                        components_json = None

                reactions_json = None
                if after.reactions:
                    try:
                        reactions_json = json.dumps(
                            [reaction_to_dto(r).model_dump() for r in after.reactions]
                        )
                    except Exception:
                        reactions_json = None

                msg.content_raw = after.content
                msg.content_display = after.content
                msg.content = after.content
                msg.attachments_json = attachments_json
                msg.mentions_json = mentions_json
                msg.author_name = author.name
                msg.author_avatar_url = author.avatarUrl
                msg.author_json = author.model_dump_json()
                msg.embeds_json = embeds_json
                msg.reference_json = reference_json
                msg.components_json = components_json
                msg.reactions_json = reactions_json
                msg.edited_timestamp = after.edited_at
                await db.commit()

                dto = message_to_chat_message(after)
                await manager.broadcast_text(
                    json.dumps(dto.model_dump()),
                    guild_id,
                    officer_only=is_officer,
                    path="/ws/messages",
                )
            break

    @commands.Cog.listener()
    async def on_message_delete(self, message: discord.Message) -> None:
        channel_id = message.channel.id

        async for db in get_session():
            result = await db.execute(
                select(GuildChannel.kind, GuildChannel.guild_id).where(
                    GuildChannel.channel_id == channel_id
                )
            )
            row = result.one_or_none()
            if row is None:
                return  # channel not registered

            kind, guild_id = row
            is_officer = kind == "officer_chat"

            if message.author.bot:
                emb_row = await db.get(Embed, message.id)
                if emb_row is not None:
                    await db.delete(emb_row)
                    await db.commit()

                await manager.broadcast_text(
                    json.dumps({"deletedId": str(message.id)}),
                    guild_id,
                    officer_only=is_officer,
                    path="/ws/embeds",
                )
            else:
                msg = await db.get(Message, message.id)
                if msg is not None:
                    await db.delete(msg)
                    await db.commit()

                await manager.broadcast_text(
                    json.dumps({"deletedId": str(message.id)}),
                    guild_id,
                    officer_only=is_officer,
                    path="/ws/messages",
                )
            break


async def setup(bot: commands.Bot) -> None:
    await bot.add_cog(Mirror(bot))<|MERGE_RESOLUTION|>--- conflicted
+++ resolved
@@ -20,12 +20,10 @@
 from ...http.discord_helpers import (
     embed_to_dto,
     message_to_chat_message,
-<<<<<<< HEAD
     components_to_dtos,
-=======
     reaction_to_dto,
->>>>>>> 74e179ff
 )
+
 from ...http.ws import manager
 
 
