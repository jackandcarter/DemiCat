--- conflicted
+++ resolved
@@ -53,11 +53,8 @@
         var payload = window.BuildButtonsPayload();
         var btn = Assert.Single(payload);
         Assert.Equal("Join", btn.label);
-<<<<<<< HEAD
         Assert.Equal((int)ButtonStyle.Primary, btn.style);
-=======
-        Assert.Equal(1, btn.style);
->>>>>>> 13c4a5d6
+
         Assert.Null(btn.emoji);
         Assert.Null(btn.maxSignups);
         Assert.Null(btn.width);
