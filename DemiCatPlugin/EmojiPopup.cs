using System;
using System.Collections.Generic;
using System.Linq;
using System.Net.Http;
using System.Numerics;
using System.Text.Json;
using System.Text.Json.Serialization;
using System.Threading.Tasks;
using Dalamud.Bindings.ImGui;
using Dalamud.Interface.Textures;
using System.Numerics;

namespace DemiCatPlugin;

public class EmojiPopup
{
    private readonly Config _config;
    private readonly HttpClient _httpClient;

    private readonly List<UnicodeEmoji> _unicode = new();
    private readonly List<GuildEmoji> _guild = new();
    private bool _unicodeLoaded;
    private bool _guildLoaded;

    private Action<string>? _onSelected;

    public Action<string?, Action<ISharedImmediateTexture?>>? TextureLoader { get; set; }

    private const string PopupId = "PickEmoji";
    private string _search = string.Empty;

    public EmojiPopup(Config config, HttpClient httpClient)
    {
        _config = config;
        _httpClient = httpClient;
    }

    public void Open(Action<string> onSelected)
    {
        _onSelected = onSelected;
        ImGui.OpenPopup(PopupId);
    }

    public void Draw()
    {
        if (!ImGui.BeginPopup(PopupId)) return;

        ImGui.SetNextItemWidth(240);
        ImGui.InputText("Search", ref _search, 64);

        if (ImGui.BeginTabBar("emoji-tabs"))
        {
            if (ImGui.BeginTabItem("Emoji"))
            {
                DrawUnicodeGrid();
                ImGui.EndTabItem();
            }

            var guildEnabled = !string.IsNullOrWhiteSpace(_config.GuildId);
            if (!guildEnabled) ImGui.BeginDisabled();
            var guildTab = ImGui.BeginTabItem("Server");
            if (!guildEnabled && ImGui.IsItemHovered())
                ImGui.SetTooltip("Set GuildId in config to enable server emojis");
            if (guildTab)
            {
                DrawGuildGrid();
                ImGui.EndTabItem();
            }
            if (!guildEnabled) ImGui.EndDisabled();

            ImGui.EndTabBar();
        }

        ImGui.EndPopup();
    }

    private void DrawUnicodeGrid()
    {
        if (!_unicodeLoaded) _ = FetchUnicode();

        var items = string.IsNullOrWhiteSpace(_search)
            ? _unicode
            : _unicode.Where(u =>
                   u.Name.Contains(_search, StringComparison.OrdinalIgnoreCase) ||
                   u.Emoji.Contains(_search, StringComparison.OrdinalIgnoreCase)
               ).ToList();

        DrawGrid(
            items.Count,
            i => items[i].ImageUrl,
            i => items[i].Name,
            i => items[i].Emoji,
            _ => false
        );
    }

    private void DrawGuildGrid()
    {
        if (!_guildLoaded) _ = FetchGuild();

        var items = string.IsNullOrWhiteSpace(_search)
            ? _guild
            : _guild.Where(g => g.Name.Contains(_search, StringComparison.OrdinalIgnoreCase)).ToList();

        DrawGrid(
            items.Count,
            i => items[i].ImageUrl,
            i => items[i].Name,
            i => $"custom:{items[i].Id}",
            i => items[i].IsAnimated
        );
    }

    private void DrawGrid(
        int count,
        Func<int, string> getUrl,
        Func<int, string> getName,
        Func<int, string> getReturnValue,
        Func<int, bool> isDisabled,
        int columns = 8,
        float cellSize = 28f)
    {
        int col = 0;

        for (int i = 0; i < count; i++)
        {
            if (col == 0) ImGui.BeginGroup();

            var url = getUrl(i);
            var name = getName(i);
            var disabled = isDisabled(i);

            if (disabled) ImGui.BeginDisabled();

            WebTextureCache.Get(url, tex =>
            {
                if (tex != null)
                {
                    ImGui.PushID(i);
                    var ret = getReturnValue(i);

                    if (ImGui.ImageButton(tex.GetWrapOrEmpty().Handle, new Vector2(cellSize, cellSize)))
                    {
                        if (!disabled)
                        {
                            var markerPrefix = "custom:";
                            if (ret.StartsWith(markerPrefix, StringComparison.OrdinalIgnoreCase))
                            {
                                var id = ret.Substring(markerPrefix.Length);
                                EmojiAssets.SetGuildEmoji(id, name, false);
                            }
                            else
                            {
                                if (EmojiAssets.LookupUnicodeUrl(ret) == null)
                                    EmojiAssets.SetUnicodeEmoji(ret, url);
                            }

                            _onSelected?.Invoke(ret);
                            ImGui.CloseCurrentPopup();
                        }
                    }

                    if (ImGui.IsItemHovered())
                        ImGui.SetTooltip(name);

                    ImGui.PopID();
                }
            });

            if (disabled) ImGui.EndDisabled();

            ImGui.SameLine();

            col++;
            if (col >= columns)
            {
                ImGui.NewLine();
                ImGui.EndGroup();
                col = 0;
            }
        }

        if (col != 0) { ImGui.NewLine(); ImGui.EndGroup(); }
    }

    // For tests to load textures without UI
    internal void PreloadGuildTextures()
    {
<<<<<<< HEAD
        foreach (var g in _guild)
        {
            WebTextureCache.Get(g.ImageUrl, _ => { });
=======
        if (!_guildLoaded) _ = FetchGuild();
        LoadGuildTextures();
        var size = 24f;
        foreach (var e in _guild)
        {
            bool clicked;
            if (e.Texture != null)
            {
                var wrap = e.Texture.GetWrapOrEmpty();
                clicked = ImGui.ImageButton(wrap.Handle, new Vector2(size, size));
            }
            else
            {
                clicked = ImGui.Button($":{e.Name}:##g{e.Id}");
            }
            if (clicked)
            {
                GuildEmojiInfos[e.Id] = (e.Name, e.IsAnimated);
                _onSelected?.Invoke($"custom:{e.Id}");
                ImGui.CloseCurrentPopup();
            }
            ImGui.SameLine();
>>>>>>> 43b46744
        }
    }

    internal void LoadGuildTextures()
    {
        if (TextureLoader == null) return;
        foreach (var e in _guild)
        {
            if (e.Texture == null)
            {
                TextureLoader(e.ImageUrl, t => e.Texture = t);
            }
        }
    }

    private async Task FetchUnicode()
    {
        if (!ApiHelpers.ValidateApiBaseUrl(_config)) return;

        try
        {
            var req = new HttpRequestMessage(HttpMethod.Get, $"{_config.ApiBaseUrl.TrimEnd('/')}/api/emojis/unicode");
            ApiHelpers.AddAuthHeader(req, TokenManager.Instance!);
            var res = await _httpClient.SendAsync(req);
            if (!res.IsSuccessStatusCode) return;

            var stream = await res.Content.ReadAsStreamAsync();
            var list = await JsonSerializer.DeserializeAsync<List<UnicodeEmoji>>(stream) ?? new();

            _ = PluginServices.Instance!.Framework.RunOnTick(() =>
            {
                _unicode.Clear();
                _unicode.AddRange(list);

                foreach (var u in list) EmojiAssets.SetUnicodeEmoji(u.Emoji, u.ImageUrl);

                _unicodeLoaded = true;
            });
        }
        catch { }
    }

    private async Task FetchGuild()
    {
        if (!ApiHelpers.ValidateApiBaseUrl(_config) || string.IsNullOrWhiteSpace(_config.GuildId)) return;

        try
        {
            var req = new HttpRequestMessage(HttpMethod.Get, $"{_config.ApiBaseUrl.TrimEnd('/')}/api/emojis/guilds/{_config.GuildId}");
            ApiHelpers.AddAuthHeader(req, TokenManager.Instance!);
            var res = await _httpClient.SendAsync(req);
            if (!res.IsSuccessStatusCode) return;

            var stream = await res.Content.ReadAsStreamAsync();
            var list = await JsonSerializer.DeserializeAsync<List<GuildEmoji>>(stream) ?? new();

            _ = PluginServices.Instance!.Framework.RunOnTick(() =>
            {
                _guild.Clear();
                _guild.AddRange(list);
                foreach (var g in list) EmojiAssets.SetGuildEmoji(g.Id, g.Name, g.IsAnimated);
                _guildLoaded = true;
            });
        }
        catch { }
    }

    // Static lookups used elsewhere
    public static string? LookupGuildName(string id) => EmojiAssets.LookupGuildName(id);
    public static bool IsGuildEmojiAnimated(string id) => EmojiAssets.IsGuildEmojiAnimated(id);

    public class UnicodeEmoji
    {
        public string Emoji { get; set; } = string.Empty;
        public string Name { get; set; } = string.Empty;
        public string ImageUrl { get; set; } = string.Empty;
    }

    public class GuildEmoji
    {
        public string Id { get; set; } = string.Empty;
        public string Name { get; set; } = string.Empty;
        public bool IsAnimated { get; set; }
        public string ImageUrl { get; set; } = string.Empty;
        [JsonIgnore]
        public ISharedImmediateTexture? Texture { get; set; }
    }
}
<|MERGE_RESOLUTION|>--- conflicted
+++ resolved
@@ -4,11 +4,8 @@
 using System.Net.Http;
 using System.Numerics;
 using System.Text.Json;
-using System.Text.Json.Serialization;
 using System.Threading.Tasks;
 using Dalamud.Bindings.ImGui;
-using Dalamud.Interface.Textures;
-using System.Numerics;
 
 namespace DemiCatPlugin;
 
@@ -23,8 +20,6 @@
     private bool _guildLoaded;
 
     private Action<string>? _onSelected;
-
-    public Action<string?, Action<ISharedImmediateTexture?>>? TextureLoader { get; set; }
 
     private const string PopupId = "PickEmoji";
     private string _search = string.Empty;
@@ -143,7 +138,7 @@
                     {
                         if (!disabled)
                         {
-                            var markerPrefix = "custom:";
+                            const string markerPrefix = "custom:";
                             if (ret.StartsWith(markerPrefix, StringComparison.OrdinalIgnoreCase))
                             {
                                 var id = ret.Substring(markerPrefix.Length);
@@ -180,53 +175,18 @@
             }
         }
 
-        if (col != 0) { ImGui.NewLine(); ImGui.EndGroup(); }
-    }
-
-    // For tests to load textures without UI
+        if (col != 0)
+        {
+            ImGui.NewLine();
+            ImGui.EndGroup();
+        }
+    }
+
+    // For tests to warm the cache without UI
     internal void PreloadGuildTextures()
     {
-<<<<<<< HEAD
         foreach (var g in _guild)
-        {
             WebTextureCache.Get(g.ImageUrl, _ => { });
-=======
-        if (!_guildLoaded) _ = FetchGuild();
-        LoadGuildTextures();
-        var size = 24f;
-        foreach (var e in _guild)
-        {
-            bool clicked;
-            if (e.Texture != null)
-            {
-                var wrap = e.Texture.GetWrapOrEmpty();
-                clicked = ImGui.ImageButton(wrap.Handle, new Vector2(size, size));
-            }
-            else
-            {
-                clicked = ImGui.Button($":{e.Name}:##g{e.Id}");
-            }
-            if (clicked)
-            {
-                GuildEmojiInfos[e.Id] = (e.Name, e.IsAnimated);
-                _onSelected?.Invoke($"custom:{e.Id}");
-                ImGui.CloseCurrentPopup();
-            }
-            ImGui.SameLine();
->>>>>>> 43b46744
-        }
-    }
-
-    internal void LoadGuildTextures()
-    {
-        if (TextureLoader == null) return;
-        foreach (var e in _guild)
-        {
-            if (e.Texture == null)
-            {
-                TextureLoader(e.ImageUrl, t => e.Texture = t);
-            }
-        }
     }
 
     private async Task FetchUnicode()
@@ -288,17 +248,15 @@
     public class UnicodeEmoji
     {
         public string Emoji { get; set; } = string.Empty;
-        public string Name { get; set; } = string.Empty;
+        public string Name   { get; set; } = string.Empty;
         public string ImageUrl { get; set; } = string.Empty;
     }
 
     public class GuildEmoji
     {
-        public string Id { get; set; } = string.Empty;
-        public string Name { get; set; } = string.Empty;
-        public bool IsAnimated { get; set; }
-        public string ImageUrl { get; set; } = string.Empty;
-        [JsonIgnore]
-        public ISharedImmediateTexture? Texture { get; set; }
-    }
-}
+        public string Id        { get; set; } = string.Empty;
+        public string Name      { get; set; } = string.Empty;
+        public bool   IsAnimated{ get; set; }
+        public string ImageUrl  { get; set; } = string.Empty;
+    }
+}