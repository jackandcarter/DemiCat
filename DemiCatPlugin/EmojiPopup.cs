using System;
using System.Collections.Generic;
using System.Linq;
using System.Net.Http;
using System.Numerics;
using System.Text.Json;
using System.Threading.Tasks;
using Dalamud.Bindings.ImGui;

namespace DemiCatPlugin;

public class EmojiPopup
{
    private readonly Config _config;
    private readonly HttpClient _httpClient;

    private readonly List<UnicodeEmoji> _unicode = new();
    private readonly List<GuildEmoji> _guild = new();
    private bool _unicodeLoaded;
    private bool _guildLoaded;

    private Action<string>? _onSelected;

    private const string PopupId = "PickEmoji";
    private string _search = string.Empty;

    public EmojiPopup(Config config, HttpClient httpClient)
    {
        _config = config;
        _httpClient = httpClient;
    }

    public void Open(Action<string> onSelected)
    {
        _onSelected = onSelected;
        ImGui.OpenPopup(PopupId);
    }

    public void Draw()
    {
        if (!ImGui.BeginPopup(PopupId)) return;

        ImGui.SetNextItemWidth(240);
        ImGui.InputText("Search", ref _search, 64);

        if (ImGui.BeginTabBar("emoji-tabs"))
        {
            if (ImGui.BeginTabItem("Emoji"))
            {
                DrawUnicodeGrid();
                ImGui.EndTabItem();
            }

            var guildEnabled = !string.IsNullOrWhiteSpace(_config.GuildId);
            if (!guildEnabled) ImGui.BeginDisabled();
            var guildTab = ImGui.BeginTabItem("Server");
            if (!guildEnabled && ImGui.IsItemHovered())
                ImGui.SetTooltip("Set GuildId in config to enable server emojis");
            if (guildTab)
            {
                DrawGuildGrid();
                ImGui.EndTabItem();
            }
            if (!guildEnabled) ImGui.EndDisabled();

            ImGui.EndTabBar();
        }

        ImGui.EndPopup();
    }

    private void DrawUnicodeGrid()
    {
        if (!_unicodeLoaded) _ = FetchUnicode();

        var items = string.IsNullOrWhiteSpace(_search)
            ? _unicode
            : _unicode.Where(u =>
                   u.Name.Contains(_search, StringComparison.OrdinalIgnoreCase) ||
                   u.Emoji.Contains(_search, StringComparison.OrdinalIgnoreCase)
               ).ToList();

        DrawGrid(
            items.Count,
            i => items[i].ImageUrl,
            i => items[i].Name,
            i => items[i].Emoji,
            _ => false
        );
<<<<<<< HEAD
    }

    private void DrawGuildGrid()
    {
        if (!_guildLoaded) _ = FetchGuild();

        var items = string.IsNullOrWhiteSpace(_search)
            ? _guild
            : _guild.Where(g => g.Name.Contains(_search, StringComparison.OrdinalIgnoreCase)).ToList();

        DrawGrid(
            items.Count,
            i => items[i].ImageUrl,
            i => items[i].Name,
            i => $"custom:{items[i].Id}",
            i => items[i].IsAnimated
        );
    }

    private void DrawGrid(
        int count,
        Func<int, string> getUrl,
        Func<int, string> getName,
        Func<int, string> getReturnValue,
        Func<int, bool> isDisabled,
        int columns = 8,
        float cellSize = 28f)
    {
        int col = 0;

        for (int i = 0; i < count; i++)
        {
            if (col == 0) ImGui.BeginGroup();

            var url = getUrl(i);
            var name = getName(i);
            var disabled = isDisabled(i);
            var index = i; // capture stable index for async callback

            if (disabled) ImGui.BeginDisabled();

            WebTextureCache.Get(url, tex =>
            {
                if (tex != null)
                {
                    ImGui.PushID(index);
                    var ret = getReturnValue(index);

                    if (ImGui.ImageButton(tex.GetWrapOrEmpty().Handle, new Vector2(cellSize, cellSize)))
                    {
                        if (!disabled)
                        {
                            var markerPrefix = "custom:";
                            if (ret.StartsWith(markerPrefix, StringComparison.OrdinalIgnoreCase))
                            {
                                var id = ret.Substring(markerPrefix.Length);
                                EmojiAssets.SetGuildEmoji(id, name, false);
                            }
                            else
                            {
                                if (EmojiAssets.LookupUnicodeUrl(ret) == null)
                                    EmojiAssets.SetUnicodeEmoji(ret, url);
                            }

                            _onSelected?.Invoke(ret);
                            ImGui.CloseCurrentPopup();
                        }
                    }

                    if (ImGui.IsItemHovered())
                        ImGui.SetTooltip(name);

                    ImGui.PopID();
                }
            });

            if (disabled) ImGui.EndDisabled();

            ImGui.SameLine();

            col++;
            if (col >= columns)
            {
                ImGui.NewLine();
                ImGui.EndGroup();
                col = 0;
            }
        }

        if (col != 0) { ImGui.NewLine(); ImGui.EndGroup(); }
    }

    // For tests to load textures without UI
    internal void PreloadGuildTextures()
    {
        foreach (var g in _guild)
        {
            WebTextureCache.Get(g.ImageUrl, _ => { });
        }
=======
    }

    private void DrawGuildGrid()
    {
        if (!_guildLoaded) _ = FetchGuild();

        var items = string.IsNullOrWhiteSpace(_search)
            ? _guild
            : _guild.Where(g => g.Name.Contains(_search, StringComparison.OrdinalIgnoreCase)).ToList();

        DrawGrid(
            items.Count,
            i => items[i].ImageUrl,
            i => items[i].Name,
            i => $"custom:{items[i].Id}",
            i => items[i].IsAnimated
        );
    }

    private void DrawGrid(
        int count,
        Func<int, string> getUrl,
        Func<int, string> getName,
        Func<int, string> getReturnValue,
        Func<int, bool> isDisabled,
        int columns = 8,
        float cellSize = 28f)
    {
        int col = 0;

        for (int i = 0; i < count; i++)
        {
            if (col == 0) ImGui.BeginGroup();

            var url = getUrl(i);
            var name = getName(i);
            var disabled = isDisabled(i);

            if (disabled) ImGui.BeginDisabled();

            WebTextureCache.Get(url, tex =>
            {
                if (tex != null)
                {
                    ImGui.PushID(i);
                    var ret = getReturnValue(i);

                    if (ImGui.ImageButton(tex.GetWrapOrEmpty().Handle, new Vector2(cellSize, cellSize)))
                    {
                        if (!disabled)
                        {
                            const string markerPrefix = "custom:";
                            if (ret.StartsWith(markerPrefix, StringComparison.OrdinalIgnoreCase))
                            {
                                var id = ret.Substring(markerPrefix.Length);
                                EmojiAssets.SetGuildEmoji(id, name, false);
                            }
                            else
                            {
                                if (EmojiAssets.LookupUnicodeUrl(ret) == null)
                                    EmojiAssets.SetUnicodeEmoji(ret, url);
                            }

                            _onSelected?.Invoke(ret);
                            ImGui.CloseCurrentPopup();
                        }
                    }

                    if (ImGui.IsItemHovered())
                        ImGui.SetTooltip(name);

                    ImGui.PopID();
                }
            });

            if (disabled) ImGui.EndDisabled();

            ImGui.SameLine();

            col++;
            if (col >= columns)
            {
                ImGui.NewLine();
                ImGui.EndGroup();
                col = 0;
            }
        }

        if (col != 0)
        {
            ImGui.NewLine();
            ImGui.EndGroup();
        }
    }

    // For tests to warm the cache without UI
    internal void PreloadGuildTextures()
    {
        foreach (var g in _guild)
            WebTextureCache.Get(g.ImageUrl, _ => { });
>>>>>>> 07bfb13c
    }

    private async Task FetchUnicode()
    {
        if (!ApiHelpers.ValidateApiBaseUrl(_config)) return;

        try
        {
            var req = new HttpRequestMessage(HttpMethod.Get, $"{_config.ApiBaseUrl.TrimEnd('/')}/api/emojis/unicode");
            ApiHelpers.AddAuthHeader(req, TokenManager.Instance!);
            var res = await _httpClient.SendAsync(req);
            if (!res.IsSuccessStatusCode) return;

            var stream = await res.Content.ReadAsStreamAsync();
            var list = await JsonSerializer.DeserializeAsync<List<UnicodeEmoji>>(stream) ?? new();

            _ = PluginServices.Instance!.Framework.RunOnTick(() =>
            {
                _unicode.Clear();
                _unicode.AddRange(list);

                foreach (var u in list) EmojiAssets.SetUnicodeEmoji(u.Emoji, u.ImageUrl);

                _unicodeLoaded = true;
            });
        }
        catch { }
    }

    private async Task FetchGuild()
    {
        if (!ApiHelpers.ValidateApiBaseUrl(_config) || string.IsNullOrWhiteSpace(_config.GuildId)) return;

        try
        {
            var req = new HttpRequestMessage(HttpMethod.Get, $"{_config.ApiBaseUrl.TrimEnd('/')}/api/emojis/guilds/{_config.GuildId}");
            ApiHelpers.AddAuthHeader(req, TokenManager.Instance!);
            var res = await _httpClient.SendAsync(req);
            if (!res.IsSuccessStatusCode) return;

            var stream = await res.Content.ReadAsStreamAsync();
            var list = await JsonSerializer.DeserializeAsync<List<GuildEmoji>>(stream) ?? new();

            _ = PluginServices.Instance!.Framework.RunOnTick(() =>
            {
                _guild.Clear();
                _guild.AddRange(list);
                foreach (var g in list) EmojiAssets.SetGuildEmoji(g.Id, g.Name, g.IsAnimated);
                _guildLoaded = true;
            });
        }
        catch { }
    }

    // Static lookups used elsewhere
    public static string? LookupGuildName(string id) => EmojiAssets.LookupGuildName(id);
    public static bool IsGuildEmojiAnimated(string id) => EmojiAssets.IsGuildEmojiAnimated(id);

    public class UnicodeEmoji
    {
        public string Emoji { get; set; } = string.Empty;
        public string Name   { get; set; } = string.Empty;
        public string ImageUrl { get; set; } = string.Empty;
    }

    public class GuildEmoji
    {
        public string Id        { get; set; } = string.Empty;
        public string Name      { get; set; } = string.Empty;
        public bool   IsAnimated{ get; set; }
        public string ImageUrl  { get; set; } = string.Empty;
    }
}
<|MERGE_RESOLUTION|>--- conflicted
+++ resolved
@@ -87,7 +87,6 @@
             i => items[i].Emoji,
             _ => false
         );
-<<<<<<< HEAD
     }
 
     private void DrawGuildGrid()
@@ -135,105 +134,6 @@
                 {
                     ImGui.PushID(index);
                     var ret = getReturnValue(index);
-
-                    if (ImGui.ImageButton(tex.GetWrapOrEmpty().Handle, new Vector2(cellSize, cellSize)))
-                    {
-                        if (!disabled)
-                        {
-                            var markerPrefix = "custom:";
-                            if (ret.StartsWith(markerPrefix, StringComparison.OrdinalIgnoreCase))
-                            {
-                                var id = ret.Substring(markerPrefix.Length);
-                                EmojiAssets.SetGuildEmoji(id, name, false);
-                            }
-                            else
-                            {
-                                if (EmojiAssets.LookupUnicodeUrl(ret) == null)
-                                    EmojiAssets.SetUnicodeEmoji(ret, url);
-                            }
-
-                            _onSelected?.Invoke(ret);
-                            ImGui.CloseCurrentPopup();
-                        }
-                    }
-
-                    if (ImGui.IsItemHovered())
-                        ImGui.SetTooltip(name);
-
-                    ImGui.PopID();
-                }
-            });
-
-            if (disabled) ImGui.EndDisabled();
-
-            ImGui.SameLine();
-
-            col++;
-            if (col >= columns)
-            {
-                ImGui.NewLine();
-                ImGui.EndGroup();
-                col = 0;
-            }
-        }
-
-        if (col != 0) { ImGui.NewLine(); ImGui.EndGroup(); }
-    }
-
-    // For tests to load textures without UI
-    internal void PreloadGuildTextures()
-    {
-        foreach (var g in _guild)
-        {
-            WebTextureCache.Get(g.ImageUrl, _ => { });
-        }
-=======
-    }
-
-    private void DrawGuildGrid()
-    {
-        if (!_guildLoaded) _ = FetchGuild();
-
-        var items = string.IsNullOrWhiteSpace(_search)
-            ? _guild
-            : _guild.Where(g => g.Name.Contains(_search, StringComparison.OrdinalIgnoreCase)).ToList();
-
-        DrawGrid(
-            items.Count,
-            i => items[i].ImageUrl,
-            i => items[i].Name,
-            i => $"custom:{items[i].Id}",
-            i => items[i].IsAnimated
-        );
-    }
-
-    private void DrawGrid(
-        int count,
-        Func<int, string> getUrl,
-        Func<int, string> getName,
-        Func<int, string> getReturnValue,
-        Func<int, bool> isDisabled,
-        int columns = 8,
-        float cellSize = 28f)
-    {
-        int col = 0;
-
-        for (int i = 0; i < count; i++)
-        {
-            if (col == 0) ImGui.BeginGroup();
-
-            var url = getUrl(i);
-            var name = getName(i);
-            var disabled = isDisabled(i);
-
-            if (disabled) ImGui.BeginDisabled();
-
-            WebTextureCache.Get(url, tex =>
-            {
-                if (tex != null)
-                {
-                    ImGui.PushID(i);
-                    var ret = getReturnValue(i);
 
                     if (ImGui.ImageButton(tex.GetWrapOrEmpty().Handle, new Vector2(cellSize, cellSize)))
                     {
@@ -276,11 +176,7 @@
             }
         }
 
-        if (col != 0)
-        {
-            ImGui.NewLine();
-            ImGui.EndGroup();
-        }
+        if (col != 0) { ImGui.NewLine(); ImGui.EndGroup(); }
     }
 
     // For tests to warm the cache without UI
@@ -288,7 +184,6 @@
     {
         foreach (var g in _guild)
             WebTextureCache.Get(g.ImageUrl, _ => { });
->>>>>>> 07bfb13c
     }
 
     private async Task FetchUnicode()
@@ -361,4 +256,4 @@
         public bool   IsAnimated{ get; set; }
         public string ImageUrl  { get; set; } = string.Empty;
     }
-}
+}