using System;
using System.Net;
using System.Net.Http;
using System.Text;
using System.Text.Json;
using System.Text.Json.Serialization;
using System.Numerics;
using System.Threading.Tasks;
using System.Linq;
using System.Collections.Generic;
using Dalamud.Bindings.ImGui;
using DiscordHelper;
using DemiCat.UI;

namespace DemiCatPlugin;

public class TemplatesWindow
{
    private readonly Config _config;
    private readonly HttpClient _httpClient;
    private int _selectedIndex = -1;
    private bool _showPreview;
    private EventView? _previewEvent;
    private string? _lastResult;
    private readonly List<ChannelDto> _channels = new();
    private bool _channelsLoaded;
    private bool _channelFetchFailed;
    private string _channelErrorMessage = string.Empty;
    private int _channelIndex;
    private string _channelId = string.Empty;
    private bool _confirmPost;
    private Template? _pendingTemplate;
    private readonly List<RoleDto> _roles = new();
    private readonly HashSet<string> _mentions = new();
    private bool _rolesLoaded;
    private ButtonRowEditor _buttonRows = new(new()
    {
        new() { "RSVP: Yes", "RSVP: Maybe" },
        new() { "RSVP: No" }
    });

    public TemplatesWindow(Config config, HttpClient httpClient)
    {
        _config = config;
        _httpClient = httpClient;
        _channelId = config.EventChannelId;
    }

    public void Draw()
    {
        if (!_config.Templates)
        {
            ImGui.TextUnformatted("Feature disabled");
            return;
        }

        if (TokenManager.Instance?.IsReady() != true)
        {
            ImGui.TextUnformatted("Link DemiCat to manage templates");
            return;
        }

        if (!_rolesLoaded)
        {
            _ = LoadRoles();
        }

        if (!_channelsLoaded)
        {
            _ = FetchChannels();
        }
        if (_channels.Count > 0)
        {
            var channelNames = _channels.Select(c => c.Name).ToArray();
            if (ImGui.Combo("Channel", ref _channelIndex, channelNames, channelNames.Length))
            {
                _channelId = _channels[_channelIndex].Id;
                _config.EventChannelId = _channelId;
                SaveConfig();
            }
        }
        else
        {
            ImGui.TextUnformatted(_channelFetchFailed ? _channelErrorMessage : "No channels available");
        }

        ImGui.BeginChild("TemplateList", new Vector2(150, 0), true);
        var filteredTemplates = _config.TemplateData.Where(t => t.Type == TemplateType.Event).ToList();
        for (var i = 0; i < filteredTemplates.Count; i++)
        {
            var tmplItem = filteredTemplates[i];
            var name = tmplItem.Name;
            if (ImGui.Selectable(name, _selectedIndex == i))
            {
                _selectedIndex = i;
                _showPreview = false;
                _mentions.Clear();
                if (tmplItem.Mentions != null)
                {
                    foreach (var m in tmplItem.Mentions)
                        _mentions.Add(m.ToString());
                }

                var rowsInit = tmplItem.Buttons
                    .Where(b => b.Include && !string.IsNullOrWhiteSpace(b.Label))
                    .Select(b => b.Label)
                    .Chunk(5)
                    .Select(chunk => chunk.ToList())
                    .ToList();
                _buttonRows = new ButtonRowEditor(
                    rowsInit.Count > 0
                        ? rowsInit
                        : new()
                        {
                            new() { "RSVP: Yes", "RSVP: Maybe" },
                            new() { "RSVP: No" }
                        });
            }
        }
        ImGui.EndChild();

        ImGui.SameLine();

        ImGui.BeginChild("TemplateContent", ImGui.GetContentRegionAvail(), false);
        if (_selectedIndex >= 0 && _selectedIndex < filteredTemplates.Count)
        {
            var tmpl = filteredTemplates[_selectedIndex];
            if (ImGui.Button("Preview"))
            {
                _previewEvent?.Dispose();
                _previewEvent = new EventView(ToEmbedDto(tmpl), _config, _httpClient, () => Task.CompletedTask);
                _showPreview = true;
            }
            ImGui.SameLine();
            if (ImGui.Button("Post"))
            {
                _pendingTemplate = tmpl;
                _confirmPost = true;
            }

            if (_rolesLoaded)
            {
                if (_roles.Count > 0)
                {
                    ImGui.Separator();
                    ImGui.Text("Mention Roles");
                    foreach (var role in _roles)
                    {
                        var roleId = role.Id;
                        var sel = _mentions.Contains(roleId);
                        if (ImGui.Checkbox($"{role.Name}##role{role.Id}", ref sel))
                        {
                            if (sel) _mentions.Add(roleId); else _mentions.Remove(roleId);
                        }
                    }
                }
                else
                {
                    var msg = RoleCache.LastErrorMessage ?? "No roles available";
                    ImGui.TextUnformatted(msg);
                }
            }

            _buttonRows.Draw("template-button-rows");
            if (_confirmPost)
                ImGui.OpenPopup("Confirm Template Post");
            var openConfirm = _confirmPost;
            if (_confirmPost && ImGui.BeginPopupModal("Confirm Template Post", ref openConfirm, ImGuiWindowFlags.AlwaysAutoResize))
            {
                var channelName = _channels.FirstOrDefault(c => c.Id == _channelId)?.Name ?? _channelId;
                ImGui.TextUnformatted($"Channel: {channelName}");
                var roleNames = _roles.Where(r => _mentions.Contains(r.Id)).Select(r => r.Name).ToList();
                ImGui.TextUnformatted("Roles: " + (roleNames.Count > 0 ? string.Join(", ", roleNames) : "None"));
                var buttonsCount = _buttonRows.Value
                    .SelectMany(row => row.Where(label => !string.IsNullOrWhiteSpace(label))).Count();
                bool canConfirm = !string.IsNullOrWhiteSpace(_channelId)
                    && DiscordValidation.IsImageUrlAllowed(tmpl.ImageUrl)
                    && DiscordValidation.IsImageUrlAllowed(tmpl.ThumbnailUrl)
                    && buttonsCount > 0;
                ImGui.BeginDisabled(!canConfirm);
                if (ImGui.Button("Confirm"))
                {
                    if (_pendingTemplate != null)
                        _ = PostTemplate(_pendingTemplate);
                    _confirmPost = false;
                    _pendingTemplate = null;
                    ImGui.CloseCurrentPopup();
                }
                ImGui.EndDisabled();
                ImGui.SameLine();
                if (ImGui.Button("Cancel"))
                {
                    _confirmPost = false;
                    _pendingTemplate = null;
                    ImGui.CloseCurrentPopup();
                }
                ImGui.EndPopup();
            }
            if (!_confirmPost || !openConfirm)
            {
                _confirmPost = false;
                _pendingTemplate = null;
            }
        }
        else
        {
            ImGui.TextUnformatted("Select a template");
        }
        ImGui.EndChild();

        if (!string.IsNullOrEmpty(_lastResult))
        {
            ImGui.TextUnformatted(_lastResult);
        }

        if (_showPreview)
        {
            if (ImGui.Begin("Template Preview", ref _showPreview))
            {
                _previewEvent?.Draw();
            }
            ImGui.End();
        }
    }

    private void SaveConfig()
    {
        PluginServices.Instance!.PluginInterface.SavePluginConfig(_config);
    }

    public Task RefreshChannels()
    {
        if (!_config.Templates)
        {
            _channelsLoaded = true;
            return Task.CompletedTask;
        }
        _channelsLoaded = false;
        _channelFetchFailed = false;
        _channelErrorMessage = string.Empty;
        return FetchChannels();
    }

    private async Task FetchChannels(bool refreshed = false)
    {
        if (!_config.Templates)
        {
            _channelsLoaded = true;
            return;
        }
        if (!ApiHelpers.ValidateApiBaseUrl(_config))
        {
            PluginServices.Instance!.Log.Warning("Cannot fetch channels: API base URL is not configured.");
            _ = PluginServices.Instance!.Framework.RunOnTick(() =>
            {
                _channelFetchFailed = true;
                _channelErrorMessage = "Invalid API URL";
                _channelsLoaded = true;
            });
            return;
        }

        try
        {
            var request = new HttpRequestMessage(HttpMethod.Get, $"{_config.ApiBaseUrl.TrimEnd('/')}/api/channels");
            ApiHelpers.AddAuthHeader(request, TokenManager.Instance!);
            var response = await _httpClient.SendAsync(request);
            if (response.StatusCode == HttpStatusCode.Unauthorized || response.StatusCode == HttpStatusCode.Forbidden)
            {
                var responseBody = await response.Content.ReadAsStringAsync();
                PluginServices.Instance!.Log.Warning($"Failed to fetch channels. Status: {response.StatusCode}. Response Body: {responseBody}");
                _ = PluginServices.Instance!.Framework.RunOnTick(() =>
                {
                    _channelFetchFailed = true;
                    _channelErrorMessage = response.StatusCode == HttpStatusCode.Unauthorized
                        ? "Authentication failed"
                        : "Forbidden \u2013 check API key/roles";
                    _channelsLoaded = true;
                });
                return;
            }
            if (!response.IsSuccessStatusCode)
            {
                var responseBody = await response.Content.ReadAsStringAsync();
                PluginServices.Instance!.Log.Warning($"Failed to fetch channels. Status: {response.StatusCode}. Response Body: {responseBody}");
                _ = PluginServices.Instance!.Framework.RunOnTick(() =>
                {
                    _channelFetchFailed = true;
                    _channelErrorMessage = "Failed to load channels";
                    _channelsLoaded = true;
                });
                return;
            }
            var stream = await response.Content.ReadAsStreamAsync();
            var dto = await JsonSerializer.DeserializeAsync<ChannelListDto>(stream) ?? new ChannelListDto();
            if (await ChannelNameResolver.Resolve(dto.Event, _httpClient, _config, refreshed, () => FetchChannels(true))) return;
            _ = PluginServices.Instance!.Framework.RunOnTick(() =>
            {
                SetChannels(dto.Event);
                _channelsLoaded = true;
                _channelFetchFailed = false;
                _channelErrorMessage = string.Empty;
            });
        }
        catch (HttpRequestException ex)
        {
            PluginServices.Instance!.Log.Warning($"Failed to fetch channels. Status: {ex.StatusCode}");
            _ = PluginServices.Instance!.Framework.RunOnTick(() =>
            {
                _channelFetchFailed = true;
                _channelErrorMessage = ex.StatusCode == HttpStatusCode.Unauthorized
                    ? "Authentication failed"
                    : ex.StatusCode == HttpStatusCode.Forbidden
                        ? "Forbidden \u2013 check API key/roles"
                        : "Failed to load channels";
                _channelsLoaded = true;
            });
        }
        catch (Exception ex)
        {
            PluginServices.Instance!.Log.Error(ex, "Error fetching channels");
            _ = PluginServices.Instance!.Framework.RunOnTick(() =>
            {
                _channelFetchFailed = true;
                _channelErrorMessage = "Failed to load channels";
                _channelsLoaded = true;
            });
        }
    }

    private void SetChannels(List<ChannelDto> channels)
    {
        _channels.Clear();
        _channels.AddRange(channels);
        if (!string.IsNullOrEmpty(_channelId))
        {
            _channelIndex = _channels.FindIndex(c => c.Id == _channelId);
            if (_channelIndex < 0) _channelIndex = 0;
        }
        if (_channels.Count > 0)
        {
            _channelId = _channels[_channelIndex].Id;
        }
    }

    private async Task LoadRoles()
    {
        await RoleCache.EnsureLoaded(_httpClient, _config);
        _ = PluginServices.Instance!.Framework.RunOnTick(() =>
        {
            _roles.Clear();
            _roles.AddRange(RoleCache.Roles);
            _rolesLoaded = true;
        });
    }

    public void ResetRoles()
    {
        RoleCache.Reset();
        _roles.Clear();
        _rolesLoaded = false;
    }

    private class ChannelListDto
    {
        [JsonPropertyName(ChannelKind.Event)] public List<ChannelDto> Event { get; set; } = new();
    }

    private EmbedDto ToEmbedDto(Template tmpl)
    {
        DateTimeOffset? ts = null;
        if (!string.IsNullOrWhiteSpace(tmpl.Time) && DateTimeOffset.TryParse(tmpl.Time, out var parsed))
        {
            ts = parsed;
        }

<<<<<<< HEAD
        var rowsForDto = _buttonRows.Value
            .Select((row, rIdx) => row
                .Where(label => !string.IsNullOrWhiteSpace(label))
                .Select((label, cIdx) =>
                {
                    var lbl = Truncate(label.Trim(), 80);
                    return new EmbedButtonDto
                    {
                        Label = lbl,
                        CustomId = MakeCustomId(lbl, rIdx, cIdx),
                        Style = ButtonStyle.Primary
                    };
=======

        var rowsForDto = _buttonRows.Value
            .Select((row, rIdx) => row
                .Where(label => !string.IsNullOrWhiteSpace(label))
                .Select((label, cIdx) => new EmbedButtonDto
                {
                    Label = label,
                    CustomId = MakeCustomId(label, rIdx, cIdx),
                    Style = ButtonStyle.Primary
>>>>>>> 968d7faf
                }).ToList())
            .Where(r => r.Count > 0)
            .ToList();

<<<<<<< HEAD
=======

>>>>>>> 968d7faf
        return new EmbedDto
        {
            Title = tmpl.Title,
            Description = tmpl.Description,
            Url = string.IsNullOrWhiteSpace(tmpl.Url) ? null : tmpl.Url,
            Timestamp = ts,
            ImageUrl = string.IsNullOrWhiteSpace(tmpl.ImageUrl) ? null : tmpl.ImageUrl,
            ThumbnailUrl = string.IsNullOrWhiteSpace(tmpl.ThumbnailUrl) ? null : tmpl.ThumbnailUrl,
            Color = tmpl.Color != 0 ? (uint?)tmpl.Color : null,
            Fields = tmpl.Fields?.Select(f => new EmbedFieldDto { Name = f.Name, Value = f.Value, Inline = f.Inline }).ToList(),
<<<<<<< HEAD
            Buttons = rowsForDto.Count > 0 ? rowsForDto.SelectMany(r => r).ToList() : null,
=======

            Buttons = flatButtons.Count > 0
                ? flatButtons.Select((label, idx) => new EmbedButtonDto
                {
                    Label = label,
                    CustomId = $"btn{idx}"
                }).ToList()
                : null,

>>>>>>> 968d7faf
            Mentions = _mentions.Count > 0 ? _mentions.Select(ulong.Parse).ToList() : null
        };
    }

    private async Task PostTemplate(Template tmpl)
    {
        if (!ApiHelpers.ValidateApiBaseUrl(_config) || string.IsNullOrWhiteSpace(_channelId))
        {
            if (string.IsNullOrWhiteSpace(_channelId))
            {
                _lastResult = "No channel selected";
            }
            return;
        }
        if (!string.IsNullOrEmpty(tmpl.Description) && tmpl.Description.Length > 2000)
        {
            _lastResult = "Description exceeds 2000 characters";
            return;
        }
        if (!DiscordValidation.IsImageUrlAllowed(tmpl.ImageUrl) ||
            !DiscordValidation.IsImageUrlAllowed(tmpl.ThumbnailUrl))
        {
            _lastResult = "Invalid image or thumbnail URL";
            return;
        }
        try
        {
<<<<<<< HEAD
            var buttonsFlat = _buttonRows.Value
                .SelectMany((row, rIdx) => row
                    .Where(label => !string.IsNullOrWhiteSpace(label))
                    .Select((label, cIdx) =>
                    {
                        var lbl = Truncate(label.Trim(), 80);
                        return new
                        {
                            label = lbl,
                            customId = MakeCustomId(lbl, rIdx, cIdx),
                            rowIndex = rIdx,
                            style = 1,
                            emoji = (string?)null,
                            maxSignups = (int?)null,
                            width = (int?)null,
                            height = (int?)null
                        };
                    }))
                .ToList();
=======

            var buttonLabels = _buttonRows.Value.SelectMany(r => r).ToList();
            var buttons = buttonLabels.Count > 0
                ? buttonLabels.Select((label, idx) => new
                {
                    label = label,
                    customId = $"btn{idx}"
                }).ToList()
                : null;

>>>>>>> 968d7faf

            var body = new
            {
                channelId = _channelId,
                title = tmpl.Title,
                time = string.IsNullOrWhiteSpace(tmpl.Time)
                    ? DateTime.UtcNow.ToString("O")
                    : tmpl.Time,
                description = tmpl.Description,
                url = string.IsNullOrWhiteSpace(tmpl.Url) ? null : tmpl.Url,
                imageUrl = string.IsNullOrWhiteSpace(tmpl.ImageUrl) ? null : tmpl.ImageUrl,
                thumbnailUrl = string.IsNullOrWhiteSpace(tmpl.ThumbnailUrl) ? null : tmpl.ThumbnailUrl,
                color = tmpl.Color != 0 ? (uint?)tmpl.Color : null,
                fields = tmpl.Fields != null && tmpl.Fields.Count > 0
                    ? tmpl.Fields
                        .Where(f => !string.IsNullOrWhiteSpace(f.Name) && !string.IsNullOrWhiteSpace(f.Value))
                        .Select(f => new { name = f.Name, value = f.Value, inline = f.Inline })
                        .ToList()
                    : null,
                buttons = buttonsFlat.Count > 0 ? buttonsFlat : null,
                mentions = _mentions.Count > 0 ? _mentions.Select(ulong.Parse).ToList() : null
            };

            var request = new HttpRequestMessage(HttpMethod.Post, $"{_config.ApiBaseUrl.TrimEnd('/')}/api/events");
            request.Content = new StringContent(JsonSerializer.Serialize(body), Encoding.UTF8, "application/json");
            ApiHelpers.AddAuthHeader(request, TokenManager.Instance!);
            await _httpClient.SendAsync(request);
            _lastResult = "Template posted";
        }
        catch
        {
            _lastResult = "Failed to post template";
        }
    }

    private static string MakeCustomId(string label, int row, int col)
    {
        var slug = Sanitize(label);
        if (string.IsNullOrWhiteSpace(slug)) slug = $"btn-{row}-{col}";
        var h = Hash8(label);
<<<<<<< HEAD
        var id = $"rsvp:{slug}:{h}";
        return Truncate(id, 100);
=======
        return $"rsvp:{slug}:{h}";
>>>>>>> 968d7faf
    }

    private static string Sanitize(string s) =>
        new string(s.ToLowerInvariant()
            .Where(ch => char.IsLetterOrDigit(ch) || ch == '-' || ch == '_')
            .ToArray());

    private static string Hash8(string s)
    {
        unchecked
        {
            uint hash = 2166136261;
            foreach (var ch in s)
                hash = (hash ^ ch) * 16777619;
            return hash.ToString("x8");
        }
    }

<<<<<<< HEAD
    private static string Truncate(string s, int max) =>
        s.Length <= max ? s : s.Substring(0, max);

=======
>>>>>>> 968d7faf
}
<|MERGE_RESOLUTION|>--- conflicted
+++ resolved
@@ -101,12 +101,13 @@
                         _mentions.Add(m.ToString());
                 }
 
-                var rowsInit = tmplItem.Buttons
+                var rowsInit = (tmplItem.Buttons ?? Enumerable.Empty<TemplateButton>())
                     .Where(b => b.Include && !string.IsNullOrWhiteSpace(b.Label))
                     .Select(b => b.Label)
                     .Chunk(5)
                     .Select(chunk => chunk.ToList())
                     .ToList();
+
                 _buttonRows = new ButtonRowEditor(
                     rowsInit.Count > 0
                         ? rowsInit
@@ -374,38 +375,23 @@
             ts = parsed;
         }
 
-<<<<<<< HEAD
+
         var rowsForDto = _buttonRows.Value
             .Select((row, rIdx) => row
                 .Where(label => !string.IsNullOrWhiteSpace(label))
                 .Select((label, cIdx) =>
                 {
-                    var lbl = Truncate(label.Trim(), 80);
+                    var lbl = Truncate(label.Trim(), 80); // Discord label limit
                     return new EmbedButtonDto
                     {
                         Label = lbl,
                         CustomId = MakeCustomId(lbl, rIdx, cIdx),
                         Style = ButtonStyle.Primary
                     };
-=======
-
-        var rowsForDto = _buttonRows.Value
-            .Select((row, rIdx) => row
-                .Where(label => !string.IsNullOrWhiteSpace(label))
-                .Select((label, cIdx) => new EmbedButtonDto
-                {
-                    Label = label,
-                    CustomId = MakeCustomId(label, rIdx, cIdx),
-                    Style = ButtonStyle.Primary
->>>>>>> 968d7faf
                 }).ToList())
             .Where(r => r.Count > 0)
             .ToList();
 
-<<<<<<< HEAD
-=======
-
->>>>>>> 968d7faf
         return new EmbedDto
         {
             Title = tmpl.Title,
@@ -416,21 +402,10 @@
             ThumbnailUrl = string.IsNullOrWhiteSpace(tmpl.ThumbnailUrl) ? null : tmpl.ThumbnailUrl,
             Color = tmpl.Color != 0 ? (uint?)tmpl.Color : null,
             Fields = tmpl.Fields?.Select(f => new EmbedFieldDto { Name = f.Name, Value = f.Value, Inline = f.Inline }).ToList(),
-<<<<<<< HEAD
             Buttons = rowsForDto.Count > 0 ? rowsForDto.SelectMany(r => r).ToList() : null,
-=======
-
-            Buttons = flatButtons.Count > 0
-                ? flatButtons.Select((label, idx) => new EmbedButtonDto
-                {
-                    Label = label,
-                    CustomId = $"btn{idx}"
-                }).ToList()
-                : null,
-
->>>>>>> 968d7faf
             Mentions = _mentions.Count > 0 ? _mentions.Select(ulong.Parse).ToList() : null
         };
+
     }
 
     private async Task PostTemplate(Template tmpl)
@@ -456,19 +431,19 @@
         }
         try
         {
-<<<<<<< HEAD
+
             var buttonsFlat = _buttonRows.Value
                 .SelectMany((row, rIdx) => row
                     .Where(label => !string.IsNullOrWhiteSpace(label))
                     .Select((label, cIdx) =>
                     {
-                        var lbl = Truncate(label.Trim(), 80);
+                        var lbl = Truncate(label.Trim(), 80); // Discord label limit
                         return new
                         {
                             label = lbl,
                             customId = MakeCustomId(lbl, rIdx, cIdx),
                             rowIndex = rIdx,
-                            style = 1,
+                            style = 1,             // Primary
                             emoji = (string?)null,
                             maxSignups = (int?)null,
                             width = (int?)null,
@@ -476,40 +451,26 @@
                         };
                     }))
                 .ToList();
-=======
-
-            var buttonLabels = _buttonRows.Value.SelectMany(r => r).ToList();
-            var buttons = buttonLabels.Count > 0
-                ? buttonLabels.Select((label, idx) => new
-                {
-                    label = label,
-                    customId = $"btn{idx}"
-                }).ToList()
-                : null;
-
->>>>>>> 968d7faf
 
             var body = new
             {
                 channelId = _channelId,
                 title = tmpl.Title,
-                time = string.IsNullOrWhiteSpace(tmpl.Time)
-                    ? DateTime.UtcNow.ToString("O")
-                    : tmpl.Time,
+                time = string.IsNullOrWhiteSpace(tmpl.Time) ? DateTime.UtcNow.ToString("O") : tmpl.Time,
                 description = tmpl.Description,
                 url = string.IsNullOrWhiteSpace(tmpl.Url) ? null : tmpl.Url,
                 imageUrl = string.IsNullOrWhiteSpace(tmpl.ImageUrl) ? null : tmpl.ImageUrl,
                 thumbnailUrl = string.IsNullOrWhiteSpace(tmpl.ThumbnailUrl) ? null : tmpl.ThumbnailUrl,
                 color = tmpl.Color != 0 ? (uint?)tmpl.Color : null,
                 fields = tmpl.Fields != null && tmpl.Fields.Count > 0
-                    ? tmpl.Fields
-                        .Where(f => !string.IsNullOrWhiteSpace(f.Name) && !string.IsNullOrWhiteSpace(f.Value))
-                        .Select(f => new { name = f.Name, value = f.Value, inline = f.Inline })
-                        .ToList()
+                    ? tmpl.Fields.Where(f => !string.IsNullOrWhiteSpace(f.Name) && !string.IsNullOrWhiteSpace(f.Value))
+                                 .Select(f => new { name = f.Name, value = f.Value, inline = f.Inline })
+                                 .ToList()
                     : null,
                 buttons = buttonsFlat.Count > 0 ? buttonsFlat : null,
                 mentions = _mentions.Count > 0 ? _mentions.Select(ulong.Parse).ToList() : null
             };
+
 
             var request = new HttpRequestMessage(HttpMethod.Post, $"{_config.ApiBaseUrl.TrimEnd('/')}/api/events");
             request.Content = new StringContent(JsonSerializer.Serialize(body), Encoding.UTF8, "application/json");
@@ -528,12 +489,8 @@
         var slug = Sanitize(label);
         if (string.IsNullOrWhiteSpace(slug)) slug = $"btn-{row}-{col}";
         var h = Hash8(label);
-<<<<<<< HEAD
         var id = $"rsvp:{slug}:{h}";
-        return Truncate(id, 100);
-=======
-        return $"rsvp:{slug}:{h}";
->>>>>>> 968d7faf
+        return Truncate(id, 100); // Discord custom_id limit
     }
 
     private static string Sanitize(string s) =>
@@ -552,10 +509,7 @@
         }
     }
 
-<<<<<<< HEAD
     private static string Truncate(string s, int max) =>
         s.Length <= max ? s : s.Substring(0, max);
 
-=======
->>>>>>> 968d7faf
 }
