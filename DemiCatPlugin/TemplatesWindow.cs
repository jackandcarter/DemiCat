--- conflicted
+++ resolved
@@ -366,7 +366,7 @@
             ts = parsed;
         }
 
-<<<<<<< HEAD
+
         var rowsForDto = _buttonRows.Value
             .Select((row, rIdx) => row
                 .Where(label => !string.IsNullOrWhiteSpace(label))
@@ -378,9 +378,7 @@
                 }).ToList())
             .Where(r => r.Count > 0)
             .ToList();
-=======
-        var flatButtons = _buttonRows.Value.SelectMany(r => r).ToList();
->>>>>>> 1580d285
+
 
         return new EmbedDto
         {
@@ -392,9 +390,7 @@
             ThumbnailUrl = string.IsNullOrWhiteSpace(tmpl.ThumbnailUrl) ? null : tmpl.ThumbnailUrl,
             Color = tmpl.Color != 0 ? (uint?)tmpl.Color : null,
             Fields = tmpl.Fields?.Select(f => new EmbedFieldDto { Name = f.Name, Value = f.Value, Inline = f.Inline }).ToList(),
-<<<<<<< HEAD
-            Buttons = rowsForDto.Count > 0 ? rowsForDto.SelectMany(r => r).ToList() : null,
-=======
+
             Buttons = flatButtons.Count > 0
                 ? flatButtons.Select((label, idx) => new EmbedButtonDto
                 {
@@ -402,7 +398,7 @@
                     CustomId = $"btn{idx}"
                 }).ToList()
                 : null,
->>>>>>> 1580d285
+
             Mentions = _mentions.Count > 0 ? _mentions.Select(ulong.Parse).ToList() : null
         };
     }
@@ -430,23 +426,7 @@
         }
         try
         {
-<<<<<<< HEAD
-            var buttonsFlat = _buttonRows.Value
-                .SelectMany((row, rIdx) => row
-                    .Where(label => !string.IsNullOrWhiteSpace(label))
-                    .Select((label, cIdx) => new
-                    {
-                        label,
-                        customId = MakeCustomId(label, rIdx, cIdx),
-                        rowIndex = rIdx,
-                        style = 1,
-                        emoji = (string?)null,
-                        maxSignups = (int?)null,
-                        width = (int?)null,
-                        height = (int?)null
-                    }))
-                .ToList();
-=======
+
             var buttonLabels = _buttonRows.Value.SelectMany(r => r).ToList();
             var buttons = buttonLabels.Count > 0
                 ? buttonLabels.Select((label, idx) => new
@@ -455,7 +435,7 @@
                     customId = $"btn{idx}"
                 }).ToList()
                 : null;
->>>>>>> 1580d285
+
 
             var body = new
             {
