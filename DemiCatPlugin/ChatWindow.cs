using System;
using System.Collections.Generic;
using System.Net.Http;
using System.Net.Http.Headers;
using System.Net;
using System.Text;
using System.Text.Json;
using System.Text.RegularExpressions;
using System.Numerics;
using System.Threading;
using System.Threading.Tasks;
using System.Linq;
using Dalamud.Bindings.ImGui;
using Dalamud.Interface.Textures;
using Dalamud.Interface.Utility;
using StbImageSharp;
using System.IO;
using DiscordHelper;
using System.Diagnostics;
using Dalamud.Interface.ImGuiFileDialog;

namespace DemiCatPlugin;

public class ChatWindow : IDisposable
{
    protected readonly Config _config;
    protected readonly HttpClient _httpClient;
    protected readonly List<DiscordMessageDto> _messages = new();
    protected readonly List<ChannelDto> _channels = new();
    protected int _selectedIndex;
    protected bool _channelsLoaded;
    protected bool _channelFetchFailed;
    protected string _channelErrorMessage = string.Empty;
    protected string _channelId;
    protected string _input = string.Empty;
    protected bool _useCharacterName;
    protected string _statusMessage = string.Empty;
    protected readonly DiscordPresenceService? _presence;
    protected readonly List<string> _attachments = new();
    private readonly FileDialogManager _fileDialog = new();
    private string _attachmentError = string.Empty;
    protected readonly TokenManager _tokenManager;
    protected readonly ChannelService _channelService;
    protected string? _replyToId;
    protected string? _editingMessageId;
    protected string _editingChannelId = string.Empty;
    protected string _editContent = string.Empty;
    private static readonly string[] DefaultReactions = new[] { "👍", "👎", "❤️" };
    private readonly EmojiPicker _emojiPicker;
    private readonly Dictionary<string, EmojiPicker.EmojiDto> _emojiCatalog = new();
    private bool _emojiCatalogLoaded;
    private bool _emojiFetchInProgress;
    protected readonly ChatBridge _bridge;
    private static readonly JsonSerializerOptions JsonOpts = new()
    {
        PropertyNameCaseInsensitive = true
    };
    private const int TextureCacheCapacity = 100;
    private const int MaxMessages = 100;
    private readonly Dictionary<string, TextureCacheEntry> _textureCache = new();
    private readonly LinkedList<string> _textureLru = new();
    private readonly Dictionary<string, TypingUser> _typingUsers = new();
    private int _selectionStart;
    private int _selectionEnd;

    private class TextureCacheEntry
    {
        public ISharedImmediateTexture? Texture;
        public LinkedListNode<string> Node;

        public TextureCacheEntry(ISharedImmediateTexture? texture, LinkedListNode<string> node)
        {
            Texture = texture;
            Node = node;
        }
    }

    private class TypingUser
    {
        public string Name;
        public DateTime Expires;

        public TypingUser(string name, DateTime expires)
        {
            Name = name;
            Expires = expires;
        }
    }

    public bool ChannelsLoaded
    {
        get => _channelsLoaded;
        set => _channelsLoaded = value;
    }

    public DiscordPresenceService? Presence => _presence;
    public Action<string?, Action<ISharedImmediateTexture?>> TextureLoader => LoadTexture;

    protected virtual string MessagesPath => "/api/messages";

    public ChatWindow(Config config, HttpClient httpClient, DiscordPresenceService? presence, TokenManager tokenManager, ChannelService channelService)
    {
        _config = config;
        _httpClient = httpClient;
        _presence = presence;
        _tokenManager = tokenManager;
        _channelService = channelService;
        _emojiPicker = new EmojiPicker(config, httpClient) { TextureLoader = LoadTexture };
        _channelId = config.ChatChannelId;
        _useCharacterName = config.UseCharacterName;
        _bridge = new ChatBridge(config, httpClient, tokenManager, BuildWebSocketUri);
        _bridge.MessageReceived += HandleBridgeMessage;
        _bridge.TypingReceived += HandleBridgeTyping;
        _bridge.Linked += HandleBridgeLinked;
        _bridge.Unlinked += HandleBridgeUnlinked;
        _bridge.StatusChanged += s => _ = PluginServices.Instance!.Framework.RunOnTick(() => _statusMessage = s);
        _bridge.ResyncRequested += (ch, cur) =>
            PluginServices.Instance!.Framework.RunOnTick(async () =>
            {
                if (ch == _channelId) await RefreshMessages();
            });
    }

    public virtual void StartNetworking()
    {
        _bridge.Start();
        _bridge.Subscribe(_channelId);
        _presence?.Reset();
    }

    public void StopNetworking()
    {
        _bridge.Stop();
        _presence?.Stop();
    }

    // ---- UTF-8 helpers for ImGui byte-buffer overloads ----
    private static byte[] MakeUtf8Buffer(string? text, int capacity)
    {
        if (capacity < 1) capacity = 1;
        var buf = new byte[capacity];
        if (!string.IsNullOrEmpty(text))
        {
            var encoded = Encoding.UTF8.GetBytes(text);
            var len = Math.Min(encoded.Length, capacity - 1); // leave room for NUL
            Array.Copy(encoded, 0, buf, 0, len);
            buf[len] = 0;
        }
        else
        {
            buf[0] = 0;
        }
        return buf;
    }

    private static string ReadUtf8Buffer(byte[] buf)
    {
        var len = Array.IndexOf(buf, (byte)0);
        if (len < 0) len = buf.Length;
        return Encoding.UTF8.GetString(buf, 0, len);
    }

    public virtual void Draw()
    {
        _fileDialog.Draw();
        if (!_bridge.IsReady())
        {
            ImGui.TextUnformatted("Link DemiCat…");
            if (!string.IsNullOrEmpty(_statusMessage))
            {
                ImGui.TextUnformatted(_statusMessage);
            }
            return;
        }

        if (!_channelsLoaded)
        {
            _ = FetchChannels();
        }

        if (_channels.Count > 0)
        {
            var channelNames = _channels.Select(c => c.Name).ToArray();
            if (ImGui.Combo("Channel", ref _selectedIndex, channelNames, channelNames.Length))
            {
                _channelId = _channels[_selectedIndex].Id;
                _config.ChatChannelId = _channelId;
                ClearTextureCache();
                SaveConfig();
                _bridge.Subscribe(_channelId);
                _ = RefreshMessages();
            }
        }
        else
        {
            ImGui.TextUnformatted(_channelFetchFailed ? _channelErrorMessage : "No channels available");
        }
        if (ImGui.Checkbox("Use Character Name", ref _useCharacterName))
        {
            _config.UseCharacterName = _useCharacterName;
            SaveConfig();
        }

        var scrollRegionHeight = -ImGui.GetFrameHeightWithSpacing() * 2;
        ImGui.BeginChild("##chatScroll", new Vector2(-1, scrollRegionHeight), true);
        var clipper = new ImGuiListClipper();
        clipper.Begin(_messages.Count);
        while (clipper.Step())
        {
            for (int i = clipper.DisplayStart; i < clipper.DisplayEnd; i++)
            {
                var msg = _messages[i];
                ImGui.PushID(msg.Id);
                ImGui.BeginGroup();
                if (msg.Author != null &&
                    !string.IsNullOrEmpty(msg.Author.AvatarUrl) &&
                    msg.AvatarTexture == null)
                {
                    LoadTexture(msg.Author.AvatarUrl, t => msg.AvatarTexture = t);
                }
                if (msg.AvatarTexture != null)
                {
                    var wrap = msg.AvatarTexture.GetWrapOrEmpty();
                    ImGui.Image(wrap.Handle, new Vector2(32, 32));
                }
                else
                {
                    ImGui.Dummy(new Vector2(32, 32));
                }
                ImGui.SameLine();

                ImGui.BeginGroup();
                ImGui.TextUnformatted(msg.Author?.Name ?? "Unknown");
                ImGui.SameLine();
                ImGui.TextUnformatted(msg.Timestamp.ToLocalTime().ToString());

                if (msg.Reference?.MessageId != null)
                {
                    var refMsg = _messages.Find(m => m.Id == msg.Reference.MessageId);
                    if (refMsg != null)
                    {
                        var preview = refMsg.Content ?? string.Empty;

                        if (preview.Length > 50) preview = preview.Substring(0, 50) + "...";
                        ImGui.PushStyleColor(ImGuiCol.Text, new Vector4(0.7f, 0.7f, 0.7f, 1f));
                        ImGui.TextUnformatted($"> {refMsg.Author?.Name ?? "Unknown"}: {preview}");
                        ImGui.PopStyleColor();
                    }
                }

                FormatContent(msg);
                if (msg.EditedTimestamp != null)
                {
                    ImGui.SameLine();
                    ImGui.PushStyleColor(ImGuiCol.Text, new Vector4(0.6f, 0.6f, 0.6f, 1f));
                    ImGui.TextUnformatted("(edited)");
                    ImGui.PopStyleColor();
                }
                if (msg.Embeds != null)
                {
                    foreach (var embed in msg.Embeds)
                    {
                        EmbedRenderer.Draw(embed, LoadTexture, cid => _ = Interact(msg.Id, msg.ChannelId, cid));
                    }
                }
                if (msg.Attachments != null)
                {
                    foreach (var att in msg.Attachments)
                    {
                        if (att.ContentType != null && att.ContentType.StartsWith("image"))
                        {
                            if (att.Texture == null)
                            {
                                LoadTexture(att.Url, t => att.Texture = t);
                            }
                            if (att.Texture != null)
                            {
                                var wrapAtt = att.Texture.GetWrapOrEmpty();
                                var size = new Vector2(wrapAtt.Width, wrapAtt.Height);
                                ImGui.Image(wrapAtt.Handle, size);
                            }
                        }
                        else
                        {
                            ImGui.PushStyleColor(ImGuiCol.Text, new Vector4(0.2f, 0.6f, 1f, 1f));
                            ImGui.TextUnformatted(att.Filename ?? att.Url);
                            if (ImGui.IsItemClicked())
                            {
                                try { Process.Start(new ProcessStartInfo(att.Url) { UseShellExecute = true }); } catch { }
                            }
                            ImGui.PopStyleColor();
                        }
                    }
                }
                if (msg.Components != null && msg.Components.Count > 0)
                {
                    var buttons = msg.Components.Select(c => new EmbedButtonDto
                    {
                        Label = c.Label,
                        CustomId = c.CustomId,
                        Url = c.Url,
                        Emoji = c.Emoji,
                        Style = c.Style,
                        RowIndex = c.RowIndex
                    }).ToList();
                    var pseudo = new EmbedDto { Id = msg.Id + "_components", Buttons = buttons };
                    EmbedRenderer.Draw(pseudo, LoadTexture, cid => _ = Interact(msg.Id, msg.ChannelId, cid));
                }
                ImGui.Spacing();
                if (msg.Reactions != null && msg.Reactions.Count > 0)
                {
                    for (int j = 0; j < msg.Reactions.Count; j++)
                    {
                        var reaction = msg.Reactions[j];
                        ImGui.BeginGroup();
                        var handled = false;

                        if (!string.IsNullOrEmpty(reaction.EmojiId))
                        {
                            if (reaction.Texture == null)
                            {
                                var ext = reaction.IsAnimated ? "gif" : "png";
                                var url = $"https://cdn.discordapp.com/emojis/{reaction.EmojiId}.{ext}";
                                LoadTexture(url, t => reaction.Texture = t);
                            }
                            if (reaction.Texture != null)
                            {
                                var wrap = reaction.Texture.GetWrapOrEmpty();
                                if (ImGui.ImageButton(wrap.Handle, new Vector2(20, 20)))
                                {
                                    _ = React(msg.Id, reaction.Emoji, reaction.Me);
                                }
                                ImGui.SameLine();
                                ImGui.TextUnformatted(reaction.Count.ToString());
                                handled = true;
                            }
                        }

                        if (!handled)
                        {
                            if (ImGui.SmallButton($"{reaction.Emoji} {reaction.Count}##{msg.Id}{reaction.Emoji}"))
                            {
                                _ = React(msg.Id, reaction.Emoji, reaction.Me);
                            }
                        }

                        ImGui.EndGroup();
                        if (j < msg.Reactions.Count - 1) ImGui.SameLine();
                    }
                }
                if (ImGui.SmallButton($"+##react{msg.Id}"))
                {
                    ImGui.OpenPopup($"reactPicker{msg.Id}");
                }
                if (ImGui.BeginPopup($"reactPicker{msg.Id}"))
                {
                    ImGui.TextUnformatted("Pick an emoji:");
                    foreach (var emoji in DefaultReactions)
                    {
                        if (ImGui.Button($"{emoji}##pick{msg.Id}{emoji}"))
                        {
                            _ = React(msg.Id, emoji, false);
                            ImGui.CloseCurrentPopup();
                        }
                        ImGui.SameLine();
                    }
                    ImGui.NewLine();
                    _emojiPicker.Draw(selection =>
                    {
                        _ = React(msg.Id, selection, false);
                        ImGui.CloseCurrentPopup();
                    });
                    ImGui.EndPopup();
                }
                ImGui.EndGroup();

                if (ImGui.BeginPopupContextItem("messageContext"))
                {
                    if (ImGui.MenuItem("Reply"))
                    {
                        _replyToId = msg.Id;
                    }
                    if (ImGui.MenuItem("Edit"))
                    {
                        _editingMessageId = msg.Id;
                        _editingChannelId = msg.ChannelId;
                        _editContent = msg.Content ?? string.Empty;
                        ImGui.OpenPopup("editMessage");
                    }
                    if (ImGui.MenuItem("Delete"))
                    {
                        _ = DeleteMessage(msg.Id, msg.ChannelId);
                    }
                    ImGui.EndPopup();
                }

                ImGui.PopID();
                ImGui.EndGroup();
            }
        }
        clipper.End();
        ImGui.EndChild();
        _bridge.Ack(_channelId);
        SaveConfig();

        if (_replyToId != null)
        {
            var refMsg = _messages.Find(m => m.Id == _replyToId);
            if (refMsg != null)
            {
                var preview = refMsg.Content ?? string.Empty;
                if (preview.Length > 50) preview = preview.Substring(0, 50) + "...";
                ImGui.TextUnformatted($"Replying to {refMsg.Author?.Name ?? "Unknown"}: {preview}");
                ImGui.SameLine();
                if (ImGui.SmallButton("Cancel Reply"))
                {
                    _replyToId = null;
                }
            }
        }

        if (ImGui.BeginPopup("editMessage"))
        {
            var editBuf = MakeUtf8Buffer(_editContent, 2048);
            ImGui.InputTextMultiline("##editContent", editBuf, new Vector2(400, ImGui.GetTextLineHeight() * 5));
            _editContent = ReadUtf8Buffer(editBuf);

            if (ImGui.Button("Save"))
            {
                if (_editingMessageId != null)
                {
                    _ = EditMessage(_editingMessageId, _editingChannelId, _editContent);
                }
                _editingMessageId = null;
                ImGui.CloseCurrentPopup();
            }
            ImGui.SameLine();
            if (ImGui.Button("Cancel"))
            {
                _editingMessageId = null;
                ImGui.CloseCurrentPopup();
            }
            ImGui.EndPopup();
        }

        if (ImGui.Button("Attach"))
        {
            _fileDialog.OpenFileDialog(
                "Select Attachment",
                "All files{.*}",
                (bool ok, List<string> files) =>
                {
                    if (!ok) return;
                    foreach (var file in files)
                    {
                        try
                        {
                            using var stream = File.OpenRead(file);
                            _attachments.Add(file);
                        }
                        catch (Exception)
                        {
                            _attachmentError = $"Unable to open {Path.GetFileName(file)}";
                        }
                    }
                },
                1,
                "."); // <- start directory (was a bool before)

        }
        if (!string.IsNullOrEmpty(_attachmentError))
        {
            ImGui.SameLine();
            ImGui.PushStyleColor(ImGuiCol.Text, new Vector4(1f, 0f, 0f, 1f));
            ImGui.TextUnformatted("!");
            ImGui.PopStyleColor();
            if (ImGui.IsItemHovered())
            {
                ImGui.SetTooltip(_attachmentError);
            }
        }
        foreach (var att in _attachments.ToArray())
        {
            ImGui.TextUnformatted(Path.GetFileName(att));
            ImGui.SameLine();
            if (ImGui.SmallButton($"X##{att}"))
            {
                _attachments.Remove(att);
            }
        }

        var now = DateTime.UtcNow;
        foreach (var key in _typingUsers.Where(kvp => kvp.Value.Expires < now).Select(kvp => kvp.Key).ToList())
        {
            _typingUsers.Remove(key);
        }
        if (_typingUsers.Count > 0)
        {
            var names = string.Join(", ", _typingUsers.Values.Select(v => v.Name));
            var verb = _typingUsers.Count > 1 ? "are" : "is";
            ImGui.TextUnformatted($"{names} {verb} typing...");
        }

        if (ImGui.SmallButton("B")) WrapSelection("**", "**");
        ImGui.SameLine();
        if (ImGui.SmallButton("I")) WrapSelection("*", "*");
        ImGui.SameLine();
        if (ImGui.SmallButton("Code")) WrapSelection("`", "`");
        ImGui.SameLine();
        if (ImGui.SmallButton("Spoiler")) WrapSelection("||", "||");
        ImGui.SameLine();
        if (ImGui.SmallButton("Link")) WrapSelection("[", "](url)");

        if (!string.IsNullOrEmpty(_input))
        {
            var preview = new DiscordMessageDto { Content = _input };
            FormatContent(preview);
        }

<<<<<<< HEAD
        var inputBuf = MakeUtf8Buffer(_input, 2048);
=======

        var inputBuf = MakeUtf8Buffer(_input, 2048);

>>>>>>> fe6dab59
        var send = ImGui.InputText(
            "##chatInput",
            inputBuf,
            ImGuiInputTextFlags.EnterReturnsTrue | ImGuiInputTextFlags.CallbackAlways,
            new ImGui.ImGuiInputTextCallbackDelegate(OnInputEdited)
        );
        _input = ReadUtf8Buffer(inputBuf);

        ImGui.SameLine();
        if (ImGui.Button("Send") || send)
        {
            _ = SendMessage();
        }

        if (!string.IsNullOrEmpty(_statusMessage))
        {
            ImGui.TextUnformatted(_statusMessage);
        }
    }

    public void SetChannels(List<ChannelDto> channels)
    {
        _channels.Clear();
        _channels.AddRange(channels);
        if (!string.IsNullOrEmpty(_channelId))
        {
            _selectedIndex = _channels.FindIndex(c => c.Id == _channelId);
            if (_selectedIndex < 0) _selectedIndex = 0;
        }
        if (_channels.Count > 0)
        {
            _channelId = _channels[_selectedIndex].Id;
            _ = RefreshMessages();
        }
    }

    private void EnsureEmojiCatalog()
    {
        if (_emojiCatalogLoaded || _emojiFetchInProgress)
            return;
        _emojiFetchInProgress = true;
        _ = Task.Run(async () =>
        {
            if (!ApiHelpers.ValidateApiBaseUrl(_config))
            {
                _emojiCatalogLoaded = true;
                _emojiFetchInProgress = false;
                return;
            }
            try
            {
                var request = new HttpRequestMessage(HttpMethod.Get, $"{_config.ApiBaseUrl.TrimEnd('/')}/api/emojis");
                ApiHelpers.AddAuthHeader(request, _tokenManager);
                var response = await _httpClient.SendAsync(request).ConfigureAwait(false);
                if (!response.IsSuccessStatusCode)
                {
                    _emojiFetchInProgress = false;
                    return;
                }
                var stream = await response.Content.ReadAsStreamAsync().ConfigureAwait(false);
                var list = await JsonSerializer.DeserializeAsync<List<EmojiPicker.EmojiDto>>(stream).ConfigureAwait(false) ?? new List<EmojiPicker.EmojiDto>();
                _ = PluginServices.Instance!.Framework.RunOnTick(() =>
                {
                    _emojiCatalog.Clear();
                    foreach (var e in list)
                    {
                        _emojiCatalog[e.Name] = e;
                        LoadTexture(e.ImageUrl, t => e.Texture = t);
                    }
                    _emojiCatalogLoaded = true;
                    _emojiFetchInProgress = false;
                });
            }
            catch
            {
                _emojiFetchInProgress = false;
            }
        });
    }

    protected void FormatContent(DiscordMessageDto msg)
    {
        EnsureEmojiCatalog();
        var text = msg.Content ?? string.Empty;
        if (msg.Mentions != null)
        {
            foreach (var m in msg.Mentions)
            {
                text = text.Replace($"<@{m.Id}>", $"@{m.Name}");
            }
        }
        text = Regex.Replace(text, "<a?:([a-zA-Z0-9_]+):\\d+>", ":$1:");

        text = MarkdownFormatter.Format(text);

        var parts = Regex.Split(text, "(:[a-zA-Z0-9_]+:)");
        ImGui.PushTextWrapPos();
        var first = true;
        foreach (var part in parts)
        {
            if (string.IsNullOrEmpty(part)) continue;
            if (!first)
            {
                ImGui.SameLine(0, 0);
            }
            var match = Regex.Match(part, "^:([a-zA-Z0-9_]+):$");
            if (match.Success)
            {
                var name = match.Groups[1].Value;
                if (_emojiCatalog.TryGetValue(name, out var emoji))
                {
                    if (emoji.Texture == null)
                    {
                        LoadTexture(emoji.ImageUrl, t => emoji.Texture = t);
                    }
                    if (emoji.Texture != null)
                    {
                        var wrap = emoji.Texture.GetWrapOrEmpty();
                        ImGui.Image(wrap.Handle, new Vector2(20, 20));
                    }
                    else
                    {
                        ImGui.TextUnformatted($":{name}:");
                    }
                }
                else
                {
                    ImGui.TextUnformatted($":{name}:");
                }
            }
            else
            {
                RenderMarkdown(part);
            }
            first = false;
        }
        ImGui.PopTextWrapPos();
    }

    private void RenderMarkdown(string text)
    {
        var codeBlock = Regex.Match(text, "^\\[CODEBLOCK\\](.+?)\\[/CODEBLOCK\\]$", RegexOptions.Singleline);
        if (codeBlock.Success)
        {
            ImGui.BeginChild($"codeblock{GetHashCode()}{text.GetHashCode()}", new Vector2(0, 0), true);
            ImGui.TextUnformatted(codeBlock.Groups[1].Value);
            ImGui.EndChild();
            return;
        }

        var inlineCode = Regex.Match(text, "^\\[CODE\\](.+?)\\[/CODE\\]$");
        if (inlineCode.Success)
        {
            ImGui.TextUnformatted(inlineCode.Groups[1].Value);
            return;
        }

        var quote = Regex.Match(text, "^\\[QUOTE\\](.+?)\\[/QUOTE\\]$", RegexOptions.Singleline);
        if (quote.Success)
        {
            ImGui.Indent();
            ImGui.TextUnformatted(quote.Groups[1].Value);
            ImGui.Unindent();
            return;
        }

        var spoiler = Regex.Match(text, "^\\[SPOILER\\](.+?)\\[/SPOILER\\]$", RegexOptions.Singleline);
        if (spoiler.Success)
        {
            ImGui.TextUnformatted(spoiler.Groups[1].Value);
            return;
        }

        var strike = Regex.Match(text, "^\\[S\\](.+?)\\[/S\\]$");
        if (strike.Success)
        {
            var content = strike.Groups[1].Value;
            var start = ImGui.GetCursorScreenPos();
            ImGui.TextUnformatted(content);
            var size = ImGui.CalcTextSize(content);
            var dl = ImGui.GetWindowDrawList();
            dl.AddLine(new Vector2(start.X, start.Y + size.Y / 2), new Vector2(start.X + size.X, start.Y + size.Y / 2), 0xFF000000);
            return;
        }

        text = Regex.Replace(text, "\\[(?:B|I|U)\\]", "");
        text = Regex.Replace(text, "\\[/(?:B|I|U)\\]", "");
        text = Regex.Replace(text, "\\[LINK=([^\\]]+)\\](.+?)\\[/LINK\\]", "$2 ($1)");
        ImGui.TextUnformatted(text);
    }

<<<<<<< HEAD
    private unsafe nint OnInputEdited(ImGuiInputTextCallbackData* data)
    {
=======
    private unsafe int OnInputEdited(ImGuiInputTextCallbackData* data)
    {

>>>>>>> fe6dab59
        if (data == null) return 0;
        _selectionStart = data->SelectionStart;
        _selectionEnd = data->SelectionEnd;
        return 0;
    }

    private void WrapSelection(string prefix, string suffix)
    {
        _input ??= string.Empty;
        var len = _input.Length;
        var s = Math.Clamp(_selectionStart, 0, len);
        var e = Math.Clamp(_selectionEnd, 0, len);
        var start = Math.Min(s, e);
        var end = Math.Max(s, e);

        if (start == end)
        {
            while (start > 0 && char.IsLetterOrDigit(_input[start - 1]))
                start--;
            while (end < len && char.IsLetterOrDigit(_input[end]))
                end++;
        }

        var selected = _input.Substring(start, end - start);
        _input = _input[..start] + prefix + selected + suffix + _input[end..];

        var cursor = start + prefix.Length + selected.Length + suffix.Length;
        _selectionStart = _selectionEnd = cursor;
    }

    protected virtual async Task SendMessage()
    {
        if (!ApiHelpers.ValidateApiBaseUrl(_config))
        {
            PluginServices.Instance!.Log.Warning("Cannot send message: API base URL is not configured.");
            _ = PluginServices.Instance!.Framework.RunOnTick(() => _statusMessage = "Invalid API URL");
            return;
        }
        if (string.IsNullOrWhiteSpace(_channelId) || string.IsNullOrWhiteSpace(_input))
        {
            return;
        }

        if (_input.Length > 2000)
        {
            _ = PluginServices.Instance!.Framework.RunOnTick(() => _statusMessage = "Message exceeds 2000 characters");
            return;
        }

        const int maxAttachments = 10;
        const long maxAttachmentSize = 25 * 1024 * 1024; // 25MB
        if (_attachments.Count > maxAttachments)
        {
            _ = PluginServices.Instance!.Framework.RunOnTick(() => _statusMessage = $"Too many attachments (max {maxAttachments})");
            return;
        }
        foreach (var att in _attachments)
        {
            try
            {
                var size = new FileInfo(att).Length;
                if (size > maxAttachmentSize)
                {
                    _ = PluginServices.Instance!.Framework.RunOnTick(() => _statusMessage = $"Attachment {Path.GetFileName(att)} too large (max 25MB)");
                    return;
                }
            }
            catch
            {
                // ignore file errors
            }
        }

        try
        {
            // Build request body (includes reply threading if set)
            var presences = _presence?.Presences ?? new List<PresenceDto>();
            var content = MentionResolver.Resolve(_input, presences, RoleCache.Roles);

            HttpRequestMessage request;
            if (_attachments.Count > 0)
            {
                request = await BuildMultipartRequest(content);
            }
            else
            {
                var body = new
                {
                    channelId = _channelId,
                    content,
                    useCharacterName = _useCharacterName,
                    messageReference = _replyToId != null
                        ? new { messageId = _replyToId, channelId = _channelId }
                        : null
                };
                request = new HttpRequestMessage(HttpMethod.Post, $"{_config.ApiBaseUrl.TrimEnd('/')}{MessagesPath}");
                request.Content = new StringContent(JsonSerializer.Serialize(body), Encoding.UTF8, "application/json");
            }
            ApiHelpers.AddAuthHeader(request, _tokenManager);
            var response = await _httpClient.SendAsync(request);
            if (response.StatusCode == HttpStatusCode.TooManyRequests)
            {
                var retry = response.Headers.RetryAfter?.Delta?.TotalSeconds;
                var msg = retry.HasValue
                    ? $"Rate limited. Try again in {retry.Value:F0}s"
                    : "Rate limited. Please try again later";
                _ = PluginServices.Instance!.Framework.RunOnTick(() => _statusMessage = msg);
                return;
            }
            if (response.IsSuccessStatusCode)
            {
                string? id = null;
                try
                {
                    var bodyText = await response.Content.ReadAsStringAsync();
                    using var doc = JsonDocument.Parse(bodyText);
                    if (doc.RootElement.TryGetProperty("id", out var idProp))
                        id = idProp.GetString();
                }
                catch
                {
                    // ignore parse errors
                }

                var text = _input;
                var optimistic = new DiscordMessageDto
                {
                    Id = id ?? Guid.NewGuid().ToString(),
                    ChannelId = _channelId,
                    Content = text,
                    Author = new DiscordUserDto { Name = "You" },
                    Timestamp = DateTime.UtcNow
                };

                _ = PluginServices.Instance!.Framework.RunOnTick(() =>
                {
                    _messages.Add(optimistic);
                    _input = string.Empty;
                    _statusMessage = string.Empty;
                    _replyToId = null; // <-- clear reply state after a successful send
                    _attachments.Clear();
                });
            }
            else
            {
                var responseBody = await response.Content.ReadAsStringAsync();
                PluginServices.Instance!.Log.Warning($"Failed to send message. Status: {response.StatusCode}. Response Body: {responseBody}");
                var msg = "Failed to send message";
                try
                {
                    using var doc = JsonDocument.Parse(responseBody);
                    if (doc.RootElement.TryGetProperty("detail", out var detail))
                    {
                        if (detail.ValueKind == JsonValueKind.String)
                        {
                            msg = detail.GetString() ?? msg;
                        }
                        else if (detail.ValueKind == JsonValueKind.Object)
                        {
                            if (detail.TryGetProperty("message", out var m))
                                msg = m.GetString() ?? msg;
                            if (detail.TryGetProperty("discord", out var discord) && discord.ValueKind == JsonValueKind.Array)
                            {
                                var parts = discord.EnumerateArray()
                                    .Select(e => e.GetString())
                                    .Where(s => !string.IsNullOrEmpty(s));
                                var extra = string.Join("; ", parts);
                                if (!string.IsNullOrEmpty(extra))
                                    msg = $"{msg}: {extra}";
                            }
                        }
                    }
                }
                catch
                {
                    // ignore parse errors
                }
                _ = PluginServices.Instance!.Framework.RunOnTick(() => _statusMessage = msg);
            }
        }
        catch (Exception ex)
        {
            PluginServices.Instance!.Log.Error(ex, "Error sending message");
            _ = PluginServices.Instance!.Framework.RunOnTick(() => _statusMessage = "Failed to send message");
        }
    }

    protected virtual async Task<HttpRequestMessage> BuildMultipartRequest(string content)
    {
        var url = $"{_config.ApiBaseUrl.TrimEnd('/')}/api/channels/{_channelId}/messages";
        var form = new MultipartFormDataContent();
        form.Add(new StringContent(content), "content");
        form.Add(new StringContent(_useCharacterName ? "true" : "false"), "useCharacterName");
        if (!string.IsNullOrEmpty(_replyToId))
        {
            var refJson = JsonSerializer.Serialize(new { messageId = _replyToId });
            form.Add(new StringContent(refJson, Encoding.UTF8), "message_reference");
        }
        foreach (var path in _attachments)
        {
            try
            {
                var bytes = await File.ReadAllBytesAsync(path);
                var contentPart = new ByteArrayContent(bytes);
                contentPart.Headers.ContentType = MediaTypeHeaderValue.Parse("application/octet-stream");
                form.Add(contentPart, "files", Path.GetFileName(path));
            }
            catch
            {
                // ignore individual file errors
            }
        }
        return new HttpRequestMessage(HttpMethod.Post, url)
        {
            Content = form
        };
    }

    protected virtual async Task React(string messageId, string emoji, bool remove)
    {
        if (!ApiHelpers.ValidateApiBaseUrl(_config))
        {
            PluginServices.Instance!.Log.Warning("Cannot react: API base URL is not configured.");
            return;
        }
        if (string.IsNullOrWhiteSpace(_channelId) || string.IsNullOrWhiteSpace(messageId) || string.IsNullOrWhiteSpace(emoji))
        {
            return;
        }

        try
        {
            var method = remove ? HttpMethod.Delete : HttpMethod.Put;
            var url = $"{_config.ApiBaseUrl.TrimEnd('/')}/api/channels/{_channelId}/messages/{messageId}/reactions/{Uri.EscapeDataString(emoji)}";
            var request = new HttpRequestMessage(method, url);
            ApiHelpers.AddAuthHeader(request, _tokenManager);
            var response = await _httpClient.SendAsync(request);
            if (!response.IsSuccessStatusCode)
            {
                var responseBody = await response.Content.ReadAsStringAsync();
                PluginServices.Instance!.Log.Warning($"Failed to react. Status: {response.StatusCode}. Response Body: {responseBody}");
            }
        }
        catch (Exception ex)
        {
            PluginServices.Instance!.Log.Error(ex, "Error reacting to message");
        }
    }

    protected virtual async Task EditMessage(string messageId, string channelId, string content)
    {
        if (!ApiHelpers.ValidateApiBaseUrl(_config))
        {
            PluginServices.Instance!.Log.Warning("Cannot edit: API base URL is not configured.");
            return;
        }
        if (string.IsNullOrWhiteSpace(channelId) || string.IsNullOrWhiteSpace(messageId) || string.IsNullOrWhiteSpace(content))
        {
            return;
        }

        try
        {
            var body = new { content };
            var url = $"{_config.ApiBaseUrl.TrimEnd('/')}/api/channels/{channelId}/messages/{messageId}";
            var request = new HttpRequestMessage(HttpMethod.Patch, url);
            request.Content = new StringContent(JsonSerializer.Serialize(body), Encoding.UTF8, "application/json");
            ApiHelpers.AddAuthHeader(request, _tokenManager);
            var response = await _httpClient.SendAsync(request);
            if (!response.IsSuccessStatusCode)
            {
                var responseBody = await response.Content.ReadAsStringAsync();
                PluginServices.Instance!.Log.Warning($"Failed to edit message. Status: {response.StatusCode}. Response Body: {responseBody}");
            }
        }
        catch (Exception ex)
        {
            PluginServices.Instance!.Log.Error(ex, "Error editing message");
        }
    }

    protected virtual async Task DeleteMessage(string messageId, string channelId)
    {
        if (!ApiHelpers.ValidateApiBaseUrl(_config))
        {
            PluginServices.Instance!.Log.Warning("Cannot delete: API base URL is not configured.");
            return;
        }
        if (string.IsNullOrWhiteSpace(channelId) || string.IsNullOrWhiteSpace(messageId))
        {
            return;
        }

        try
        {
            var url = $"{_config.ApiBaseUrl.TrimEnd('/')}/api/channels/{channelId}/messages/{messageId}";
            var request = new HttpRequestMessage(HttpMethod.Delete, url);
            ApiHelpers.AddAuthHeader(request, _tokenManager);
            var response = await _httpClient.SendAsync(request);
            if (!response.IsSuccessStatusCode)
            {
                var responseBody = await response.Content.ReadAsStringAsync();
                PluginServices.Instance!.Log.Warning($"Failed to delete message. Status: {response.StatusCode}. Response Body: {responseBody}");
            }
        }
        catch (Exception ex)
        {
            PluginServices.Instance!.Log.Error(ex, "Error deleting message");
        }
    }

    protected virtual async Task Interact(string messageId, string channelId, string customId)
    {
        if (!ApiHelpers.ValidateApiBaseUrl(_config))
        {
            PluginServices.Instance!.Log.Warning("Cannot interact: API base URL is not configured.");
            return;
        }
        if (string.IsNullOrWhiteSpace(messageId) || string.IsNullOrWhiteSpace(customId))
        {
            return;
        }

        try
        {
            long? cid = long.TryParse(channelId, out var parsed) ? parsed : null;
            var body = new { messageId = messageId, channelId = cid, customId = customId };
            var request = new HttpRequestMessage(HttpMethod.Post, $"{_config.ApiBaseUrl.TrimEnd('/')}/api/interactions");
            request.Content = new StringContent(JsonSerializer.Serialize(body), Encoding.UTF8, "application/json");
            ApiHelpers.AddAuthHeader(request, _tokenManager);
            var response = await _httpClient.SendAsync(request);
            if (!response.IsSuccessStatusCode)
            {
                var responseBody = await response.Content.ReadAsStringAsync();
                PluginServices.Instance!.Log.Warning($"Failed to send interaction. Status: {response.StatusCode}. Response Body: {responseBody}");
            }

        }
        catch (Exception ex)
        {
            PluginServices.Instance!.Log.Error(ex, "Error sending interaction");
        }
    }

    public virtual async Task RefreshMessages()
    {
        if (!ApiHelpers.ValidateApiBaseUrl(_config) || string.IsNullOrEmpty(_channelId))
        {
            return;
        }

        try
        {
            const int PageSize = 50;
            var all = new List<DiscordMessageDto>();
            string? before = null;
            _config.ChatCursors.TryGetValue(_channelId, out var since);
            var after = since > 0 ? since.ToString() : null;
            while (all.Count < MaxMessages)
            {
                var url = $"{_config.ApiBaseUrl.TrimEnd('/')}{MessagesPath}/{_channelId}?limit={PageSize}";
                if (before != null)
                {
                    url += $"&before={before}";
                }
                if (after != null)
                {
                    url += $"&after={after}";
                }

                var request = new HttpRequestMessage(HttpMethod.Get, url);
                ApiHelpers.AddAuthHeader(request, _tokenManager);

                var response = await _httpClient.SendAsync(request);
                if (!response.IsSuccessStatusCode)
                {
                    var responseBody = await response.Content.ReadAsStringAsync();
                    PluginServices.Instance!.Log.Warning($"Failed to refresh messages. Status: {response.StatusCode}. Response Body: {responseBody}");
                    if (response.StatusCode == HttpStatusCode.Forbidden)
                    {
                        _ = PluginServices.Instance!.Framework.RunOnTick(() =>
                            _statusMessage = "Forbidden – check API key/roles");
                    }
                    break;
                }

                var stream = await response.Content.ReadAsStreamAsync();

                var msgs = await JsonSerializer.DeserializeAsync<List<DiscordMessageDto>>(stream, JsonOpts) ?? new List<DiscordMessageDto>();

                if (msgs.Count == 0)
                {
                    break;
                }

                all.InsertRange(0, msgs);
                if (all.Count >= MaxMessages || msgs.Count < PageSize)
                {
                    break;
                }
                before = msgs[0].Id;
            }

            if (all.Count > MaxMessages)
            {
                all = all.Skip(all.Count - MaxMessages).ToList();
            }

            _ = PluginServices.Instance!.Framework.RunOnTick(() =>
            {
                if (since == 0)
                {
                    _messages.Clear();
                }
                foreach (var m in all)
                {
                    _messages.Add(m);
                }
                TrimMessages();
            });
        }
        catch (Exception ex)
        {
            PluginServices.Instance!.Log.Error(ex, "Error refreshing messages");
        }
    }

    private void TrimMessages()
    {
        while (_messages.Count > MaxMessages)
        {
            DisposeMessageTextures(_messages[0]);
            _messages.RemoveAt(0);
        }
        if (_messages.Count > 0 && long.TryParse(_messages[^1].Id, out var last))
        {
            _config.ChatCursors[_channelId] = last;
        }
    }

    private void DisposeMessageTextures(DiscordMessageDto msg)
    {
        if (msg.AvatarTexture?.GetWrapOrEmpty() is IDisposable wrap)
        {
            wrap.Dispose();
            msg.AvatarTexture = null;
        }
        if (msg.Attachments != null)
        {
            foreach (var a in msg.Attachments)
            {
                if (a.Texture?.GetWrapOrEmpty() is IDisposable wrapAtt)
                {
                    wrapAtt.Dispose();
                    a.Texture = null;
                }
            }
        }
    }

    public void ClearTextureCache()
    {
        foreach (var entry in _textureCache.Values)
        {
            if (entry.Texture?.GetWrapOrEmpty() is IDisposable wrap)
                wrap.Dispose();
        }
        _textureCache.Clear();
        _textureLru.Clear();
        foreach (var m in _messages)
        {
            DisposeMessageTextures(m);
        }
        foreach (var e in _emojiCatalog.Values)
        {
            e.Texture = null;
        }
        EmbedRenderer.ClearCache();
    }

    public void Dispose()
    {
        StopNetworking();
        _bridge.Dispose();
        ClearTextureCache();
    }

    protected void SaveConfig()
    {
        PluginServices.Instance!.PluginInterface.SavePluginConfig(_config);
    }

    public Task RefreshChannels()
    {
        if (!_tokenManager.IsReady())
        {
            return Task.CompletedTask;
        }
        _channelsLoaded = false;
        return FetchChannels();
    }

    protected virtual async Task FetchChannels(bool refreshed = false)
    {
        if (!_tokenManager.IsReady())
        {
            _channelsLoaded = true;
            return;
        }

        if (!ApiHelpers.ValidateApiBaseUrl(_config))
        {
            PluginServices.Instance!.Log.Warning("Cannot fetch channels: API base URL is not configured.");
            _ = PluginServices.Instance!.Framework.RunOnTick(() =>
            {
                _channelFetchFailed = true;
                _channelErrorMessage = "Invalid API URL";
                _channelsLoaded = true;
            });
            return;
        }

        try
        {
            var channels = (await _channelService.FetchAsync(ChannelKind.FcChat, CancellationToken.None)).ToList();
            if (await ChannelNameResolver.Resolve(channels, _httpClient, _config, refreshed, () => FetchChannels(true))) return;
            _ = PluginServices.Instance!.Framework.RunOnTick(() =>
            {
                SetChannels(channels);
                _channelsLoaded = true;
                _channelFetchFailed = false;
                _channelErrorMessage = string.Empty;
            });
        }
        catch (HttpRequestException ex)
        {
            PluginServices.Instance!.Log.Warning($"Failed to fetch channels. Status: {ex.StatusCode}");
            _ = PluginServices.Instance!.Framework.RunOnTick(() =>
            {
                _channelFetchFailed = true;
                _channelErrorMessage = ex.StatusCode == HttpStatusCode.Unauthorized
                    ? "Authentication failed"
                    : ex.StatusCode == HttpStatusCode.Forbidden
                        ? "Forbidden – check API key/roles"
                        : "Failed to load channels";
                _channelsLoaded = true;
            });
        }
        catch (Exception ex)
        {
            PluginServices.Instance!.Log.Error(ex, "Error fetching channels");
            _ = PluginServices.Instance!.Framework.RunOnTick(() =>
            {
                _channelFetchFailed = true;
                _channelErrorMessage = "Failed to load channels";
                _channelsLoaded = true;
            });
        }
    }

    private void HandleBridgeMessage(string json)
    {
        try
        {
            using var document = JsonDocument.Parse(json);
            if (document.RootElement.TryGetProperty("deletedId", out var delProp))
            {
                var id = delProp.GetString();
                if (!string.IsNullOrEmpty(id))
                {
                    _ = PluginServices.Instance!.Framework.RunOnTick(() =>
                    {
                        var index = _messages.FindIndex(m => m.Id == id);
                        if (index >= 0)
                        {
                            DisposeMessageTextures(_messages[index]);
                            _messages.RemoveAt(index);
                            TrimMessages();
                        }
                    });
                }
            }
            else
            {
                var msg = document.RootElement.Deserialize<DiscordMessageDto>(JsonOpts);
                if (msg != null)
                {
                    _ = PluginServices.Instance!.Framework.RunOnTick(() =>
                    {
                        if (msg.ChannelId == _channelId)
                        {
                            var index = _messages.FindIndex(m => m.Id == msg.Id);
                            if (index >= 0)
                            {
                                DisposeMessageTextures(_messages[index]);
                                _messages[index] = msg;
                            }
                            else
                            {
                                _messages.Add(msg);
                            }
                            TrimMessages();
                        }
                    });
                }
            }
        }
        catch
        {
            // ignored
        }
    }

    private void HandleBridgeTyping(DiscordUserDto user)
    {
        _ = PluginServices.Instance!.Framework.RunOnTick(() =>
        {
            _typingUsers[user.Id] = new TypingUser(user.Name, DateTime.UtcNow.AddSeconds(5));
        });
    }

    private void HandleBridgeLinked()
    {
        _presence?.Reload();
        _ = _presence?.Refresh();
        _bridge.Subscribe(_channelId);
    }

    private void HandleBridgeUnlinked()
    {
        // nothing additional
    }

    protected virtual Uri BuildWebSocketUri()
    {
        var baseUri = _config.ApiBaseUrl.TrimEnd('/') + "/ws/chat";
        var builder = new UriBuilder(baseUri);
        if (builder.Scheme == "https")
        {
            builder.Scheme = "wss";
        }
        else if (builder.Scheme == "http")
        {
            builder.Scheme = "ws";
        }
        return builder.Uri;
    }

    protected void LoadTexture(string? url, Action<ISharedImmediateTexture?> set)
    {
        if (string.IsNullOrEmpty(url))
        {
            set(null);
            return;
        }

        if (_textureCache.TryGetValue(url, out var cached))
        {
            _textureLru.Remove(cached.Node);
            _textureLru.AddFirst(cached.Node);
            set(cached.Texture);
            return;
        }

        var node = _textureLru.AddFirst(url);
        _textureCache[url] = new TextureCacheEntry(null, node);

        if (_textureCache.Count > TextureCacheCapacity)
        {
            var last = _textureLru.Last;
            if (last != null)
            {
                if (_textureCache.TryGetValue(last.Value, out var toRemove))
                {
                    if (toRemove.Texture?.GetWrapOrEmpty() is IDisposable wrap)
                        wrap.Dispose();
                    _textureCache.Remove(last.Value);
                }
                _textureLru.RemoveLast();
            }
        }

        _ = Task.Run(async () =>
        {
            try
            {
                var bytes = await _httpClient.GetByteArrayAsync(url).ConfigureAwait(false);
                using var stream = new MemoryStream(bytes);
                var image = ImageResult.FromStream(stream, ColorComponents.RedGreenBlueAlpha);
                var wrap = PluginServices.Instance!.TextureProvider.CreateFromRaw(
                    RawImageSpecification.Rgba32(image.Width, image.Height),
                    image.Data);
                var texture = new ForwardingSharedImmediateTexture(wrap);
                if (_textureCache.TryGetValue(url, out var entry))
                {
                    entry.Texture = texture;
                }
                _ = PluginServices.Instance!.Framework.RunOnTick(() => set(texture));
            }
            catch
            {
                _ = PluginServices.Instance!.Framework.RunOnTick(() => set(null));
            }
        });
    }
}<|MERGE_RESOLUTION|>--- conflicted
+++ resolved
@@ -465,8 +465,7 @@
                     }
                 },
                 1,
-                "."); // <- start directory (was a bool before)
-
+                "."); // start directory
         }
         if (!string.IsNullOrEmpty(_attachmentError))
         {
@@ -517,13 +516,7 @@
             FormatContent(preview);
         }
 
-<<<<<<< HEAD
         var inputBuf = MakeUtf8Buffer(_input, 2048);
-=======
-
-        var inputBuf = MakeUtf8Buffer(_input, 2048);
-
->>>>>>> fe6dab59
         var send = ImGui.InputText(
             "##chatInput",
             inputBuf,
@@ -715,17 +708,11 @@
         ImGui.TextUnformatted(text);
     }
 
-<<<<<<< HEAD
-    private unsafe nint OnInputEdited(ImGuiInputTextCallbackData* data)
-    {
-=======
-    private unsafe int OnInputEdited(ImGuiInputTextCallbackData* data)
-    {
-
->>>>>>> fe6dab59
-        if (data == null) return 0;
-        _selectionStart = data->SelectionStart;
-        _selectionEnd = data->SelectionEnd;
+    // Correct signature for Dalamud's callback: ref struct, returns int
+    private int OnInputEdited(ref ImGuiInputTextCallbackData data)
+    {
+        _selectionStart = data.SelectionStart;
+        _selectionEnd = data.SelectionEnd;
         return 0;
     }
 
@@ -798,7 +785,6 @@
 
         try
         {
-            // Build request body (includes reply threading if set)
             var presences = _presence?.Presences ?? new List<PresenceDto>();
             var content = MentionResolver.Resolve(_input, presences, RoleCache.Roles);
 
@@ -862,7 +848,7 @@
                     _messages.Add(optimistic);
                     _input = string.Empty;
                     _statusMessage = string.Empty;
-                    _replyToId = null; // <-- clear reply state after a successful send
+                    _replyToId = null;
                     _attachments.Clear();
                 });
             }
