--- conflicted
+++ resolved
@@ -517,11 +517,9 @@
             FormatContent(preview);
         }
 
-<<<<<<< HEAD
+
         var inputBuf = MakeUtf8Buffer(_input, 2048);
-=======
-        var inputBuf = MakeUtf8Buffer(_input, 512);
->>>>>>> 3ac9857d
+
         var send = ImGui.InputText(
             "##chatInput",
             inputBuf,
@@ -715,10 +713,8 @@
 
     private unsafe int OnInputEdited(ImGuiInputTextCallbackData* data)
     {
-<<<<<<< HEAD
+
         if (data == null) return 0;
-=======
->>>>>>> 3ac9857d
         _selectionStart = data->SelectionStart;
         _selectionEnd = data->SelectionEnd;
         return 0;
