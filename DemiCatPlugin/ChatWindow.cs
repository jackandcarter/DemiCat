using System;
using System.Collections.Generic;
using System.Collections.Concurrent;
using System.Net.Http;
using System.Net.WebSockets;
using System.Net;
using System.Text;
using System.Text.Json;
using System.Text.Json.Serialization;
using System.Text.RegularExpressions;
using System.Numerics;
using System.Threading;
using System.Threading.Tasks;
using System.Linq;
using Dalamud.Bindings.ImGui;
using Dalamud.Interface.Textures;
using StbImageSharp;
using System.IO;
using DiscordHelper;
using System.Diagnostics;

namespace DemiCatPlugin;

public class ChatWindow : IDisposable
{
    protected readonly Config _config;
    protected readonly HttpClient _httpClient;
    protected readonly List<DiscordMessageDto> _messages = new();
    protected readonly List<ChannelDto> _channels = new();
    protected int _selectedIndex;
    protected bool _channelsLoaded;
    protected bool _channelFetchFailed;
    protected string _channelErrorMessage = string.Empty;
    protected string _channelId;
    protected string _input = string.Empty;
    protected bool _useCharacterName;
    protected string _statusMessage = string.Empty;
    protected readonly PresenceSidebar? _presence;
    protected readonly List<string> _attachments = new();
    protected string _newAttachmentPath = string.Empty;
    protected string? _replyToId;
    protected string? _editingMessageId;
    protected string _editingChannelId = string.Empty;
    protected string _editContent = string.Empty;
    private static readonly string[] DefaultReactions = new[] { "👍", "👎", "❤️" };
    private readonly EmojiPicker _emojiPicker;
    private readonly Dictionary<string, EmojiPicker.EmojiDto> _emojiCatalog = new();
    private bool _emojiCatalogLoaded;
    private bool _emojiFetchInProgress;
    private ClientWebSocket? _ws;
    private Task? _wsTask;
    private CancellationTokenSource? _wsCts;
    private static readonly JsonSerializerOptions JsonOpts = new()
    {
        PropertyNameCaseInsensitive = true
    };
    private const int TextureCacheCapacity = 100;
    private readonly Dictionary<string, TextureCacheEntry> _textureCache = new();
    private readonly LinkedList<string> _textureLru = new();
    private readonly ConcurrentDictionary<string, TaskCompletionSource<bool>> _pendingMessages = new();

    private class TextureCacheEntry
    {
        public ISharedImmediateTexture? Texture;
        public LinkedListNode<string> Node;

        public TextureCacheEntry(ISharedImmediateTexture? texture, LinkedListNode<string> node)
        {
            Texture = texture;
            Node = node;
        }
    }

    public bool ChannelsLoaded
    {
        get => _channelsLoaded;
        set => _channelsLoaded = value;
    }

    public PresenceSidebar? Presence => _presence;

    protected virtual string MessagesPath => "/api/messages";

    public ChatWindow(Config config, HttpClient httpClient, PresenceSidebar? presence)
    {
        _config = config;
        _httpClient = httpClient;
        _presence = presence;
        if (_presence != null)
        {
            _presence.TextureLoader = LoadTexture;
        }
        _emojiPicker = new EmojiPicker(config, httpClient) { TextureLoader = LoadTexture };
        _channelId = config.ChatChannelId;
        _useCharacterName = config.UseCharacterName;
    }

    public void StartNetworking()
    {
        if (!_config.EnableFcChat)
        {
            return;
        }
        _wsCts?.Cancel();
        _ws?.Dispose();
        _ws = null;
        _wsCts = new CancellationTokenSource();
        _wsTask = RunWebSocket(_wsCts.Token);
    }

    public void StopNetworking()
    {
        _wsCts?.Cancel();
        _ws?.Dispose();
        _ws = null;
    }

    public virtual void Draw()
    {
        if (!_channelsLoaded)
        {
            _ = FetchChannels();
        }

        if (_channels.Count > 0)
        {
            var channelNames = _channels.Select(c => c.Name).ToArray();
            if (ImGui.Combo("Channel", ref _selectedIndex, channelNames, channelNames.Length))
            {
                _channelId = _channels[_selectedIndex].Id;
                _config.ChatChannelId = _channelId;
                ClearTextureCache();
                SaveConfig();
                _ = RefreshMessages();
            }
        }
        else
        {
            ImGui.TextUnformatted(_channelFetchFailed ? _channelErrorMessage : "No channels available");
        }
        if (ImGui.Checkbox("Use Character Name", ref _useCharacterName))
        {
            _config.UseCharacterName = _useCharacterName;
            SaveConfig();
        }

        ImGui.BeginChild("##chatScroll", new Vector2(-1, -30), true);
        foreach (var msg in _messages)
        {
            ImGui.PushID(msg.Id);
            ImGui.BeginGroup();
            if (!string.IsNullOrEmpty(msg.Author.AvatarUrl) && msg.AvatarTexture == null)
            {
                LoadTexture(msg.Author.AvatarUrl, t => msg.AvatarTexture = t);
            }
            if (msg.AvatarTexture != null)
            {
                var wrap = msg.AvatarTexture.GetWrapOrEmpty();
                ImGui.Image(wrap.Handle, new Vector2(32, 32));
            }
            else
            {
                ImGui.Dummy(new Vector2(32, 32));
            }
            ImGui.SameLine();

            ImGui.BeginGroup();
            ImGui.TextUnformatted(msg.Author.Name);
            ImGui.SameLine();
            ImGui.TextUnformatted(msg.Timestamp.ToLocalTime().ToString());

            if (msg.Reference?.MessageId != null)
            {
                var refMsg = _messages.Find(m => m.Id == msg.Reference.MessageId);
                if (refMsg != null)
                {

                    var preview = refMsg.Content ?? string.Empty;

                    if (preview.Length > 50) preview = preview.Substring(0, 50) + "...";
                    ImGui.PushStyleColor(ImGuiCol.Text, new Vector4(0.7f, 0.7f, 0.7f, 1f));
                    ImGui.TextUnformatted($"> {refMsg.Author.Name}: {preview}");
                    ImGui.PopStyleColor();
                }
            }

            FormatContent(msg);
            if (msg.EditedTimestamp != null)
            {
                ImGui.SameLine();
                ImGui.PushStyleColor(ImGuiCol.Text, new Vector4(0.6f, 0.6f, 0.6f, 1f));
                ImGui.TextUnformatted("(edited)");
                ImGui.PopStyleColor();
            }
            if (msg.Embeds != null)
            {
                foreach (var embed in msg.Embeds)
                {
                    EmbedRenderer.Draw(embed, LoadTexture, cid => _ = Interact(msg.Id, msg.ChannelId, cid));
                }
            }
            if (msg.Attachments != null)
            {
                foreach (var att in msg.Attachments)
                {
                    if (att.ContentType != null && att.ContentType.StartsWith("image") )
                    {
                        if (att.Texture == null)
                        {
                            LoadTexture(att.Url, t => att.Texture = t);
                        }
                        if (att.Texture != null)
                        {
                            var wrapAtt = att.Texture.GetWrapOrEmpty();
                            var size = new Vector2(wrapAtt.Width, wrapAtt.Height);
                            ImGui.Image(wrapAtt.Handle, size);
                        }
                    }
                    else
                    {
                        ImGui.PushStyleColor(ImGuiCol.Text, new Vector4(0.2f, 0.6f, 1f, 1f));
                        ImGui.TextUnformatted(att.Filename ?? att.Url);
                        if (ImGui.IsItemClicked())
                        {
                            try { Process.Start(new ProcessStartInfo(att.Url) { UseShellExecute = true }); } catch { }
                        }
                        ImGui.PopStyleColor();
                    }
                }
            }
            if (msg.Components != null && msg.Components.Count > 0)
            {
                var buttons = msg.Components.Select(c => new EmbedButtonDto
                {
                    Label = c.Label,
                    CustomId = c.CustomId,
                    Url = c.Url,
                    Emoji = c.Emoji,
                    Style = c.Style
                }).ToList();
                var pseudo = new EmbedDto { Id = msg.Id + "_components", Buttons = buttons };
                EmbedRenderer.Draw(pseudo, LoadTexture, cid => _ = Interact(msg.Id, msg.ChannelId, cid));
            }
            ImGui.Spacing();
            if (msg.Reactions != null)
            {
                foreach (var reaction in msg.Reactions)
                {
                    ImGui.BeginGroup();
                    var handled = false;
                    if (!string.IsNullOrEmpty(reaction.EmojiId))
                    {
                        if (reaction.Texture == null)
                        {
                            var ext = reaction.IsAnimated ? "gif" : "png";
                            var url = $"https://cdn.discordapp.com/emojis/{reaction.EmojiId}.{ext}";
                            LoadTexture(url, t => reaction.Texture = t);
                        }
                        if (reaction.Texture != null)
                        {
                            var wrap = reaction.Texture.GetWrapOrEmpty();
                            if (ImGui.ImageButton(wrap.Handle, new Vector2(20, 20)))
                            {
                                _ = React(msg.Id, reaction.Emoji, reaction.Me);
                            }
                            ImGui.SameLine();
                            ImGui.TextUnformatted(reaction.Count.ToString());
                            handled = true;
                        }
                    }
                    if (!handled)
                    {
                        if (ImGui.SmallButton($"{reaction.Emoji} {reaction.Count}##{msg.Id}{reaction.Emoji}"))
                        {
                            _ = React(msg.Id, reaction.Emoji, reaction.Me);
                        }
                    }
                    ImGui.EndGroup();
                    ImGui.SameLine();
                }
            }
            if (ImGui.SmallButton($"+##react{msg.Id}"))
            {
                ImGui.OpenPopup($"reactPicker{msg.Id}");
            }
            if (ImGui.BeginPopup($"reactPicker{msg.Id}"))
            {
                ImGui.TextUnformatted("Pick an emoji:");
                foreach (var emoji in DefaultReactions)
                {
                    if (ImGui.Button($"{emoji}##pick{msg.Id}{emoji}"))
                    {
                        _ = React(msg.Id, emoji, false);
                        ImGui.CloseCurrentPopup();
                    }
                    ImGui.SameLine();
                }
                ImGui.NewLine();
                _emojiPicker.Draw(selection =>
                {
                    _ = React(msg.Id, selection, false);
                    ImGui.CloseCurrentPopup();
                });
                ImGui.EndPopup();
            }
            ImGui.EndGroup();

            if (ImGui.BeginPopupContextItem("messageContext"))
            {
                if (ImGui.MenuItem("Reply"))
                {
                    _replyToId = msg.Id;
                }
                if (ImGui.MenuItem("Edit"))
                {
                    _editingMessageId = msg.Id;
                    _editingChannelId = msg.ChannelId;
                    _editContent = msg.Content ?? string.Empty;
                    ImGui.OpenPopup("editMessage");
                }
                if (ImGui.MenuItem("Delete"))
                {
                    _ = DeleteMessage(msg.Id, msg.ChannelId);
                }
                ImGui.EndPopup();
            }

            ImGui.PopID();
            ImGui.EndGroup();
        }
        ImGui.EndChild();

        if (_replyToId != null)
        {
            var refMsg = _messages.Find(m => m.Id == _replyToId);
            if (refMsg != null)
            {
                var preview = refMsg.Content ?? string.Empty;
                if (preview.Length > 50) preview = preview.Substring(0, 50) + "...";
                ImGui.TextUnformatted($"Replying to {refMsg.Author.Name}: {preview}");
                ImGui.SameLine();
                if (ImGui.SmallButton("Cancel Reply"))
                {
                    _replyToId = null;
                }
            }
        }

        if (ImGui.BeginPopup("editMessage"))
        {
            ImGui.InputTextMultiline("##editContent", ref _editContent, 1024, new Vector2(400, ImGui.GetTextLineHeight() * 5));
            if (ImGui.Button("Save"))
            {
                if (_editingMessageId != null)
                {
                    _ = EditMessage(_editingMessageId, _editingChannelId, _editContent);
                }
                _editingMessageId = null;
                ImGui.CloseCurrentPopup();
            }
            ImGui.SameLine();
            if (ImGui.Button("Cancel"))
            {
                _editingMessageId = null;
                ImGui.CloseCurrentPopup();
            }
            ImGui.EndPopup();
        }

        if (ImGui.Button("Attach"))
        {
            ImGui.OpenPopup("attachFile");
        }
        if (ImGui.BeginPopup("attachFile"))
        {
            ImGui.InputText("Path", ref _newAttachmentPath, 260);
            if (ImGui.Button("Add") && File.Exists(_newAttachmentPath))
            {
                _attachments.Add(_newAttachmentPath);
                _newAttachmentPath = string.Empty;
            }
            ImGui.EndPopup();
        }
        foreach (var att in _attachments.ToArray())
        {
            ImGui.TextUnformatted(Path.GetFileName(att));
            ImGui.SameLine();
            if (ImGui.SmallButton($"X##{att}"))
            {
                _attachments.Remove(att);
            }
        }

        var send = ImGui.InputText("##chatInput", ref _input, 512, ImGuiInputTextFlags.EnterReturnsTrue);
        ImGui.SameLine();
        if (ImGui.Button("Send") || send)
        {
            _ = SendMessage();
        }

        if (!string.IsNullOrEmpty(_statusMessage))
        {
            ImGui.TextUnformatted(_statusMessage);
        }
    }

    public void SetChannels(List<ChannelDto> channels)
    {
        _channels.Clear();
        _channels.AddRange(channels);
        if (!string.IsNullOrEmpty(_channelId))
        {
            _selectedIndex = _channels.FindIndex(c => c.Id == _channelId);
            if (_selectedIndex < 0) _selectedIndex = 0;
        }
        if (_channels.Count > 0)
        {
            _channelId = _channels[_selectedIndex].Id;
            _ = RefreshMessages();
        }
    }

    private void EnsureEmojiCatalog()
    {
        if (_emojiCatalogLoaded || _emojiFetchInProgress)
            return;
        _emojiFetchInProgress = true;
        _ = Task.Run(async () =>
        {
            if (!ApiHelpers.ValidateApiBaseUrl(_config))
            {
                _emojiCatalogLoaded = true;
                _emojiFetchInProgress = false;
                return;
            }
            try
            {
                var request = new HttpRequestMessage(HttpMethod.Get, $"{_config.ApiBaseUrl.TrimEnd('/')}/api/emojis");
                ApiHelpers.AddAuthHeader(request, _config);
                var response = await _httpClient.SendAsync(request).ConfigureAwait(false);
                if (!response.IsSuccessStatusCode)
                {
                    _emojiFetchInProgress = false;
                    return;
                }
                var stream = await response.Content.ReadAsStreamAsync().ConfigureAwait(false);
                var list = await JsonSerializer.DeserializeAsync<List<EmojiPicker.EmojiDto>>(stream).ConfigureAwait(false) ?? new List<EmojiPicker.EmojiDto>();
                _ = PluginServices.Instance!.Framework.RunOnTick(() =>
                {
                    _emojiCatalog.Clear();
                    foreach (var e in list)
                    {
                        _emojiCatalog[e.Name] = e;
                        LoadTexture(e.ImageUrl, t => e.Texture = t);
                    }
                    _emojiCatalogLoaded = true;
                    _emojiFetchInProgress = false;
                });
            }
            catch
            {
                _emojiFetchInProgress = false;
            }
        });
    }


    protected void FormatContent(DiscordMessageDto msg)
    {
        EnsureEmojiCatalog();
        var text = msg.Content ?? string.Empty;
        if (msg.Mentions != null)
        {
            foreach (var m in msg.Mentions)
            {
                text = text.Replace($"<@{m.Id}>", $"@{m.Name}");
            }
        }
        text = Regex.Replace(text, "<a?:([a-zA-Z0-9_]+):\\d+>", ":$1:");

        text = MarkdownFormatter.Format(text);

        var parts = Regex.Split(text, "(:[a-zA-Z0-9_]+:)");
        ImGui.PushTextWrapPos();
        var first = true;
        foreach (var part in parts)
        {
            if (string.IsNullOrEmpty(part)) continue;
            if (!first)
            {
                ImGui.SameLine(0, 0);
            }
            var match = Regex.Match(part, "^:([a-zA-Z0-9_]+):$");
            if (match.Success)
            {
                var name = match.Groups[1].Value;
                if (_emojiCatalog.TryGetValue(name, out var emoji))
                {
                    if (emoji.Texture == null)
                    {
                        LoadTexture(emoji.ImageUrl, t => emoji.Texture = t);
                    }
                    if (emoji.Texture != null)
                    {
                        var wrap = emoji.Texture.GetWrapOrEmpty();
                        ImGui.Image(wrap.Handle, new Vector2(20, 20));
                    }
                    else
                    {
                        ImGui.TextUnformatted($":{name}:");
                    }
                }
                else
                {
                    ImGui.TextUnformatted($":{name}:");
                }
            }
            else
            {
                ImGui.TextUnformatted(part);
            }
            first = false;
        }
        ImGui.PopTextWrapPos();
    }

    protected virtual async Task SendMessage()
    {
        if (!ApiHelpers.ValidateApiBaseUrl(_config))
        {
            PluginServices.Instance!.Log.Warning("Cannot send message: API base URL is not configured.");
            _ = PluginServices.Instance!.Framework.RunOnTick(() => _statusMessage = "Invalid API URL");
            return;
        }
        if (string.IsNullOrWhiteSpace(_channelId) || string.IsNullOrWhiteSpace(_input))
        {
            return;
        }

        try
        {
            var body = new { channelId = _channelId, content = _input, useCharacterName = _useCharacterName };
            var request = new HttpRequestMessage(HttpMethod.Post, $"{_config.ApiBaseUrl.TrimEnd('/')}/api/messages");
            request.Content = new StringContent(JsonSerializer.Serialize(body), Encoding.UTF8, "application/json");
            ApiHelpers.AddAuthHeader(request, _config);
            var response = await _httpClient.SendAsync(request);
            if (response.IsSuccessStatusCode)
            {
                string? id = null;
                try
                {
                    var bodyText = await response.Content.ReadAsStringAsync();
                    using var doc = JsonDocument.Parse(bodyText);
                    if (doc.RootElement.TryGetProperty("id", out var idProp))
                        id = idProp.GetString();
                }
                catch
                {
                    // ignore parse errors
                }
                _ = PluginServices.Instance!.Framework.RunOnTick(() =>
                {
                    _input = string.Empty;
                    _statusMessage = string.Empty;
                });
                await WaitForEchoAndRefresh(id);
            }
            else
            {
                var responseBody = await response.Content.ReadAsStringAsync();
                PluginServices.Instance!.Log.Warning($"Failed to send message. Status: {response.StatusCode}. Response Body: {responseBody}");
                _ = PluginServices.Instance!.Framework.RunOnTick(() => _statusMessage = "Failed to send message");
            }
        }
        catch (Exception ex)
        {
            PluginServices.Instance!.Log.Error(ex, "Error sending message");
            _ = PluginServices.Instance!.Framework.RunOnTick(() => _statusMessage = "Failed to send message");
        }
    }

    protected virtual async Task React(string messageId, string emoji, bool remove)
    {
        if (!ApiHelpers.ValidateApiBaseUrl(_config))
        {
            PluginServices.Instance!.Log.Warning("Cannot react: API base URL is not configured.");
            return;
        }
        if (string.IsNullOrWhiteSpace(_channelId) || string.IsNullOrWhiteSpace(messageId) || string.IsNullOrWhiteSpace(emoji))
        {
            return;
        }

        try
        {
            var method = remove ? HttpMethod.Delete : HttpMethod.Put;
            var url = $"{_config.ApiBaseUrl.TrimEnd('/')}/api/channels/{_channelId}/messages/{messageId}/reactions/{Uri.EscapeDataString(emoji)}";
            var request = new HttpRequestMessage(method, url);
            ApiHelpers.AddAuthHeader(request, _config);
            var response = await _httpClient.SendAsync(request);
            if (response.IsSuccessStatusCode)
            {
                await RefreshMessages();
            }
            else
            {
                var responseBody = await response.Content.ReadAsStringAsync();
                PluginServices.Instance!.Log.Warning($"Failed to react. Status: {response.StatusCode}. Response Body: {responseBody}");
            }
        }
        catch (Exception ex)
        {
            PluginServices.Instance!.Log.Error(ex, "Error reacting to message");
        }
    }

    protected virtual async Task EditMessage(string messageId, string channelId, string content)
    {
        if (!ApiHelpers.ValidateApiBaseUrl(_config))
        {
            PluginServices.Instance!.Log.Warning("Cannot edit: API base URL is not configured.");
            return;
        }
        if (string.IsNullOrWhiteSpace(channelId) || string.IsNullOrWhiteSpace(messageId) || string.IsNullOrWhiteSpace(content))
        {
            return;
        }

        try
        {
            var body = new { content };
            var url = $"{_config.ApiBaseUrl.TrimEnd('/')}/api/channels/{channelId}/messages/{messageId}";
            var request = new HttpRequestMessage(HttpMethod.Patch, url);
            request.Content = new StringContent(JsonSerializer.Serialize(body), Encoding.UTF8, "application/json");
            ApiHelpers.AddAuthHeader(request, _config);
            var response = await _httpClient.SendAsync(request);
            if (response.IsSuccessStatusCode)
            {
                await RefreshMessages();
            }
            else
            {
                var responseBody = await response.Content.ReadAsStringAsync();
                PluginServices.Instance!.Log.Warning($"Failed to edit message. Status: {response.StatusCode}. Response Body: {responseBody}");
            }
        }
        catch (Exception ex)
        {
            PluginServices.Instance!.Log.Error(ex, "Error editing message");
        }
    }

    protected virtual async Task DeleteMessage(string messageId, string channelId)
    {
        if (!ApiHelpers.ValidateApiBaseUrl(_config))
        {
            PluginServices.Instance!.Log.Warning("Cannot delete: API base URL is not configured.");
            return;
        }
        if (string.IsNullOrWhiteSpace(channelId) || string.IsNullOrWhiteSpace(messageId))
        {
            return;
        }

        try
        {
            var url = $"{_config.ApiBaseUrl.TrimEnd('/')}/api/channels/{channelId}/messages/{messageId}";
            var request = new HttpRequestMessage(HttpMethod.Delete, url);
            ApiHelpers.AddAuthHeader(request, _config);
            var response = await _httpClient.SendAsync(request);
            if (response.IsSuccessStatusCode)
            {
                await RefreshMessages();
            }
            else
            {
                var responseBody = await response.Content.ReadAsStringAsync();
                PluginServices.Instance!.Log.Warning($"Failed to delete message. Status: {response.StatusCode}. Response Body: {responseBody}");
            }
        }
        catch (Exception ex)
        {
            PluginServices.Instance!.Log.Error(ex, "Error deleting message");
        }
    }

    protected virtual async Task Interact(string messageId, string channelId, string customId)
    {
        if (!ApiHelpers.ValidateApiBaseUrl(_config))
        {
            PluginServices.Instance!.Log.Warning("Cannot interact: API base URL is not configured.");
            return;
        }
        if (string.IsNullOrWhiteSpace(messageId) || string.IsNullOrWhiteSpace(customId))
        {
            return;
        }

        try
        {
            long? cid = long.TryParse(channelId, out var parsed) ? parsed : null;
            var body = new { MessageId = messageId, ChannelId = cid, CustomId = customId };
            var request = new HttpRequestMessage(HttpMethod.Post, $"{_config.ApiBaseUrl.TrimEnd('/')}/api/interactions");
            request.Content = new StringContent(JsonSerializer.Serialize(body), Encoding.UTF8, "application/json");
            ApiHelpers.AddAuthHeader(request, _config);
            var response = await _httpClient.SendAsync(request);
<<<<<<< HEAD
            if (response.IsSuccessStatusCode)
            {
                await RefreshMessages();
            }
            else
=======
            if (!response.IsSuccessStatusCode)
>>>>>>> 1fd664b0
            {
                var responseBody = await response.Content.ReadAsStringAsync();
                PluginServices.Instance!.Log.Warning($"Failed to send interaction. Status: {response.StatusCode}. Response Body: {responseBody}");
            }
        }
        catch (Exception ex)
        {
            PluginServices.Instance!.Log.Error(ex, "Error sending interaction");
        }
    }

    protected async Task WaitForEchoAndRefresh(string? id)
    {
        if (!string.IsNullOrEmpty(id))
        {
            if (_messages.Any(m => m.Id == id))
            {
                await RefreshMessages();
                return;
            }
            var tcs = new TaskCompletionSource<bool>();
            _pendingMessages[id] = tcs;
            await Task.WhenAny(tcs.Task, Task.Delay(TimeSpan.FromSeconds(5)));
            _pendingMessages.TryRemove(id, out _);
        }
        await RefreshMessages();
    }

    public virtual async Task RefreshMessages()
    {
        if (!ApiHelpers.ValidateApiBaseUrl(_config) || string.IsNullOrEmpty(_channelId))
        {
            return;
        }

        try
        {
            const int PageSize = 50;
            var all = new List<DiscordMessageDto>();
            string? before = null;
            while (true)
            {
                var url = $"{_config.ApiBaseUrl.TrimEnd('/')}{MessagesPath}/{_channelId}?limit={PageSize}";
                if (before != null)
                {
                    url += $"&before={before}";
                }

                var request = new HttpRequestMessage(HttpMethod.Get, url);
                ApiHelpers.AddAuthHeader(request, _config);

                var response = await _httpClient.SendAsync(request);
                if (!response.IsSuccessStatusCode)
                {
                    var responseBody = await response.Content.ReadAsStringAsync();
                    PluginServices.Instance!.Log.Warning($"Failed to refresh messages. Status: {response.StatusCode}. Response Body: {responseBody}");
                    if (response.StatusCode == HttpStatusCode.Forbidden)
                    {
                        _ = PluginServices.Instance!.Framework.RunOnTick(() =>
                            _statusMessage = "Forbidden – check API key/roles");
                    }
                    break;
                }

                var stream = await response.Content.ReadAsStreamAsync();

                var msgs = await JsonSerializer.DeserializeAsync<List<DiscordMessageDto>>(stream, JsonOpts) ?? new List<DiscordMessageDto>();

                if (msgs.Count == 0)
                {
                    break;
                }

                all.InsertRange(0, msgs);
                if (msgs.Count < PageSize)
                {
                    break;
                }
                before = msgs[0].Id;
            }

            _ = PluginServices.Instance!.Framework.RunOnTick(() =>
            {
                _messages.Clear();
                foreach (var m in all)
                {
                    _messages.Add(m);
                    if (!string.IsNullOrEmpty(m.Author.AvatarUrl))
                    {
                        LoadTexture(m.Author.AvatarUrl, t => m.AvatarTexture = t);
                    }
                    if (m.Attachments != null)
                    {
                        foreach (var a in m.Attachments)
                        {
                            if (a.ContentType != null && a.ContentType.StartsWith("image"))
                            {
                                LoadTexture(a.Url, t => a.Texture = t);
                            }
                        }
                    }
                }
            });
        }
        catch (Exception ex)
        {
            PluginServices.Instance!.Log.Error(ex, "Error refreshing messages");
        }
    }

    private void DisposeMessageTextures(DiscordMessageDto msg)
    {
        if (msg.AvatarTexture?.GetWrapOrEmpty() is IDisposable wrap)
        {
            wrap.Dispose();
            msg.AvatarTexture = null;
        }
        if (msg.Attachments != null)
        {
            foreach (var a in msg.Attachments)
            {
                if (a.Texture?.GetWrapOrEmpty() is IDisposable wrapAtt)
                {
                    wrapAtt.Dispose();
                    a.Texture = null;
                }
            }
        }
    }

    public void ClearTextureCache()
    {
        foreach (var entry in _textureCache.Values)
        {
            if (entry.Texture?.GetWrapOrEmpty() is IDisposable wrap)
                wrap.Dispose();
        }
        _textureCache.Clear();
        _textureLru.Clear();
        foreach (var m in _messages)
        {
            DisposeMessageTextures(m);
        }
        foreach (var e in _emojiCatalog.Values)
        {
            e.Texture = null;
        }
        EmbedRenderer.ClearCache();
    }

    public void Dispose()
    {
        StopNetworking();
        ClearTextureCache();
    }

    protected void SaveConfig()
    {
        PluginServices.Instance!.PluginInterface.SavePluginConfig(_config);
    }

    public Task RefreshChannels()
    {
        _channelsLoaded = false;
        return FetchChannels();
    }

    protected virtual async Task FetchChannels(bool refreshed = false)
    {
        if (!ApiHelpers.ValidateApiBaseUrl(_config))
        {
            PluginServices.Instance!.Log.Warning("Cannot fetch channels: API base URL is not configured.");
            _ = PluginServices.Instance!.Framework.RunOnTick(() =>
            {
                _channelFetchFailed = true;
                _channelErrorMessage = "Invalid API URL";
                _channelsLoaded = true;
            });
            return;
        }

        try
        {
            var request = new HttpRequestMessage(HttpMethod.Get, $"{_config.ApiBaseUrl.TrimEnd('/')}/api/channels");
            ApiHelpers.AddAuthHeader(request, _config);
            var response = await _httpClient.SendAsync(request);
            if (!response.IsSuccessStatusCode)
            {
                var responseBody = await response.Content.ReadAsStringAsync();
                PluginServices.Instance!.Log.Warning($"Failed to fetch channels. Status: {response.StatusCode}. Response Body: {responseBody}");
                _ = PluginServices.Instance!.Framework.RunOnTick(() =>
                {
                    _channelFetchFailed = true;
                    _channelErrorMessage = response.StatusCode == HttpStatusCode.Forbidden
                        ? "Forbidden – check API key/roles"
                        : "Failed to load channels";
                    _channelsLoaded = true;
                });
                return;
            }
            var stream = await response.Content.ReadAsStreamAsync();
            var dto = await JsonSerializer.DeserializeAsync<ChannelListDto>(stream) ?? new ChannelListDto();
            if (await ChannelNameResolver.Resolve(dto.Chat, _httpClient, _config, refreshed, () => FetchChannels(true))) return;
            _ = PluginServices.Instance!.Framework.RunOnTick(() =>
            {
                SetChannels(dto.Chat);
                _channelsLoaded = true;
                _channelFetchFailed = false;
                _channelErrorMessage = string.Empty;
            });
        }
        catch (Exception ex)
        {
            PluginServices.Instance!.Log.Error(ex, "Error fetching channels");
            _ = PluginServices.Instance!.Framework.RunOnTick(() =>
            {
                _channelFetchFailed = true;
                _channelErrorMessage = "Failed to load channels";
                _channelsLoaded = true;
            });
        }
    }

    private async Task RunWebSocket(CancellationToken token)
    {
        while (!token.IsCancellationRequested)
        {
            if (!ApiHelpers.ValidateApiBaseUrl(_config))
            {
                _ = PluginServices.Instance!.Framework.RunOnTick(() =>
                    _statusMessage = "Invalid API URL");
                try
                {
                    await Task.Delay(TimeSpan.FromSeconds(5), token);
                }
                catch
                {
                    // ignore cancellation
                }
                continue;
            }

            var forbidden = false;
            try
            {
                _ws?.Dispose();
                _ws = new ClientWebSocket();
                ApiHelpers.AddAuthHeader(_ws, _config);
                var uri = BuildWebSocketUri();
                await _ws.ConnectAsync(uri, token);
                // Refresh presence information in case updates were missed while offline.
                _presence?.Reload();
                _ = _presence?.Refresh();
                _ = PluginServices.Instance!.Framework.RunOnTick(() => _statusMessage = string.Empty);

                var buffer = new byte[8192];
                while (_ws.State == WebSocketState.Open && !token.IsCancellationRequested)
                {
                    var result = await _ws.ReceiveAsync(new ArraySegment<byte>(buffer), token);
                    if (result.MessageType == WebSocketMessageType.Close)
                    {
                        break;
                    }
                    var count = result.Count;
                    while (!result.EndOfMessage)
                    {
                        result = await _ws.ReceiveAsync(new ArraySegment<byte>(buffer, count, buffer.Length - count), token);
                        count += result.Count;
                    }
                    var json = Encoding.UTF8.GetString(buffer, 0, count);
                    if (json == "ping")
                    {
                        await _ws.SendAsync(new ArraySegment<byte>(Encoding.UTF8.GetBytes("pong")), WebSocketMessageType.Text, true, token);
                        continue;
                    }
                    try
                    {
                        using var document = JsonDocument.Parse(json);
                        if (document.RootElement.TryGetProperty("deletedId", out var delProp))
                        {
                            var id = delProp.GetString();
                            if (!string.IsNullOrEmpty(id))
                            {
                                _ = PluginServices.Instance!.Framework.RunOnTick(() =>
                                {
                                    var index = _messages.FindIndex(m => m.Id == id);
                                    if (index >= 0)
                                    {
                                        DisposeMessageTextures(_messages[index]);
                                        _messages.RemoveAt(index);
                                    }
                                });
                            }
                        }
                        else
                        {

                            var msg = document.RootElement.Deserialize<DiscordMessageDto>(JsonOpts);

                            if (msg != null)
                            {
                                if (_pendingMessages.TryRemove(msg.Id, out var tcs))
                                {
                                    tcs.TrySetResult(true);
                                }
                                _ = PluginServices.Instance!.Framework.RunOnTick(() =>
                                {
                                    if (msg.ChannelId == _channelId)
                                    {
                                        var index = _messages.FindIndex(m => m.Id == msg.Id);
                                        if (index >= 0)
                                        {
                                            DisposeMessageTextures(_messages[index]);
                                            _messages[index] = msg;
                                        }
                                        else
                                        {
                                            _messages.Add(msg);
                                        }
                                        if (!string.IsNullOrEmpty(msg.Author.AvatarUrl))
                                        {
                                            LoadTexture(msg.Author.AvatarUrl, t => msg.AvatarTexture = t);
                                        }
                                        if (msg.Attachments != null)
                                        {
                                            foreach (var a in msg.Attachments)
                                            {
                                                if (a.ContentType != null && a.ContentType.StartsWith("image"))
                                                {
                                                    LoadTexture(a.Url, t => a.Texture = t);
                                                }
                                            }
                                        }
                                    }
                                });
                            }
                        }
                    }
                    catch
                    {
                        // ignored
                    }
                }
            }
            catch (Exception ex)
            {
                PluginServices.Instance!.Log.Error(ex, "WebSocket connection error");
                forbidden = ex is HttpRequestException hre && hre.StatusCode == HttpStatusCode.Forbidden
                    || (ex as WebSocketException)?.Message.Contains("403") == true
                    || (ex.InnerException as HttpRequestException)?.StatusCode == HttpStatusCode.Forbidden;
                var msg = forbidden ? "Forbidden – check API key/roles" : $"Connection failed: {ex.Message}";
                _ = PluginServices.Instance!.Framework.RunOnTick(() => _statusMessage = msg);
            }
            finally
            {
                _ws?.Dispose();
                _ws = null;
            }

            try
            {
                if (!forbidden)
                {
                    _ = PluginServices.Instance!.Framework.RunOnTick(() =>
                        _statusMessage = "Reconnecting...");
                    await Task.Delay(TimeSpan.FromSeconds(5), token);
                }
                else
                {
                    await Task.Delay(TimeSpan.FromSeconds(30), token);
                }
            }
            catch
            {
                // ignore cancellation
            }
        }
    }

    protected virtual Uri BuildWebSocketUri()
    {
        var baseUri = _config.ApiBaseUrl.TrimEnd('/') + "/ws/messages";
        var builder = new UriBuilder(baseUri);
        if (builder.Scheme == "https")
        {
            builder.Scheme = "wss";
        }
        else if (builder.Scheme == "http")
        {
            builder.Scheme = "ws";
        }
        if (!string.IsNullOrEmpty(_config.AuthToken))
        {
            builder.Query = $"token={Uri.EscapeDataString(_config.AuthToken)}";
        }
        return builder.Uri;
    }

    protected void LoadTexture(string? url, Action<ISharedImmediateTexture?> set)
    {
        if (string.IsNullOrEmpty(url))
        {
            set(null);
            return;
        }

        if (_textureCache.TryGetValue(url, out var cached))
        {
            _textureLru.Remove(cached.Node);
            _textureLru.AddFirst(cached.Node);
            set(cached.Texture);
            return;
        }

        var node = _textureLru.AddFirst(url);
        _textureCache[url] = new TextureCacheEntry(null, node);

        if (_textureCache.Count > TextureCacheCapacity)
        {
            var last = _textureLru.Last;
            if (last != null)
            {
                if (_textureCache.TryGetValue(last.Value, out var toRemove))
                {
                    if (toRemove.Texture?.GetWrapOrEmpty() is IDisposable wrap)
                        wrap.Dispose();
                    _textureCache.Remove(last.Value);
                }
                _textureLru.RemoveLast();
            }
        }

        _ = Task.Run(async () =>
        {
            try
            {
                var bytes = await _httpClient.GetByteArrayAsync(url).ConfigureAwait(false);
                using var stream = new MemoryStream(bytes);
                var image = ImageResult.FromStream(stream, ColorComponents.RedGreenBlueAlpha);
                var wrap = PluginServices.Instance!.TextureProvider.CreateFromRaw(
                    RawImageSpecification.Rgba32(image.Width, image.Height),
                    image.Data);
                var texture = new ForwardingSharedImmediateTexture(wrap);
                if (_textureCache.TryGetValue(url, out var entry))
                {
                    entry.Texture = texture;
                }
                _ = PluginServices.Instance!.Framework.RunOnTick(() => set(texture));
            }
            catch
            {
                _ = PluginServices.Instance!.Framework.RunOnTick(() => set(null));
            }
        });
    }

    protected class ChannelListDto
    {
        [JsonPropertyName("fc_chat")] public List<ChannelDto> Chat { get; set; } = new();
    }
}<|MERGE_RESOLUTION|>--- conflicted
+++ resolved
@@ -704,19 +704,16 @@
             request.Content = new StringContent(JsonSerializer.Serialize(body), Encoding.UTF8, "application/json");
             ApiHelpers.AddAuthHeader(request, _config);
             var response = await _httpClient.SendAsync(request);
-<<<<<<< HEAD
             if (response.IsSuccessStatusCode)
             {
                 await RefreshMessages();
             }
             else
-=======
-            if (!response.IsSuccessStatusCode)
->>>>>>> 1fd664b0
             {
                 var responseBody = await response.Content.ReadAsStringAsync();
                 PluginServices.Instance!.Log.Warning($"Failed to send interaction. Status: {response.StatusCode}. Response Body: {responseBody}");
             }
+
         }
         catch (Exception ex)
         {
